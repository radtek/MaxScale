--- conflicted
+++ resolved
@@ -276,11 +276,7 @@
 		dcb_printf(dcb, "\tServer Version:\t\t%s\n", server->server_string);
 	dcb_printf(dcb, "\tNode Id:		%d\n", server->node_id);
 	dcb_printf(dcb, "\tNumber of connections:	%d\n", server->stats.n_connections);
-<<<<<<< HEAD
 	dcb_printf(dcb, "\tCurrent no. of conns:	%d\n", server->stats.n_current);
-=======
-	dcb_printf(dcb, "\tCurrent No. of conns:	%d\n", server->stats.n_current);
->>>>>>> 430ccf52
 }
 
 /**
