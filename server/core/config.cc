/*
 * Copyright (c) 2016 MariaDB Corporation Ab
 *
 * Use of this software is governed by the Business Source License included
 * in the LICENSE.TXT file and at www.mariadb.com/bsl11.
 *
 * Change Date: 2020-01-01
 *
 * On the date above, in accordance with the Business Source License, use
 * of this software will be governed by version 2 or later of the General
 * Public License.
 */

/**
 * @file config.c Configuration file processing
 */

#include <maxscale/config.h>

#include <ctype.h>
#include <ftw.h>
#include <fcntl.h>
#include <glob.h>
#include <net/if.h>
#include <stdio.h>
#include <stdlib.h>
#include <string.h>
#include <sys/ioctl.h>
#include <ini.h>
#include <set>
#include <string>

#include <maxscale/adminusers.h>
#include <maxscale/alloc.h>
#include <maxscale/housekeeper.h>
#include <maxscale/limits.h>
#include <maxscale/log_manager.h>
#include <maxscale/pcre2.h>
#include <maxscale/spinlock.h>
#include <maxscale/utils.h>
#include <maxscale/paths.h>
#include <maxscale/json_api.h>
#include <maxscale/http.hh>
#include <maxscale/version.h>
#include <maxscale/maxscale.h>
#include <maxscale/hk_heartbeat.h>

#include "maxscale/config.h"
#include "maxscale/filter.h"
#include "maxscale/service.h"
#include "maxscale/monitor.h"
#include "maxscale/modules.h"
#include "maxscale/router.h"

using std::set;
using std::string;

const char CN_ACCOUNT[]                       = "account";
const char CN_ADDRESS[]                       = "address";
const char CN_ARG_MAX[]                       = "arg_max";
const char CN_ARG_MIN[]                       = "arg_min";
const char CN_ADMIN_AUTH[]                    = "admin_auth";
const char CN_ADMIN_ENABLED[]                 = "admin_enabled";
const char CN_ADMIN_LOG_AUTH_FAILURES[]       = "admin_log_auth_failures";
const char CN_ADMIN_HOST[]                    = "admin_host";
const char CN_ADMIN_PORT[]                    = "admin_port";
const char CN_ADMIN_SSL_KEY[]                 = "admin_ssl_key";
const char CN_ADMIN_SSL_CERT[]                = "admin_ssl_cert";
const char CN_ADMIN_SSL_CA_CERT[]             = "admin_ssl_ca_cert";
const char CN_ATTRIBUTES[]                    = "attributes";
const char CN_AUTHENTICATOR[]                 = "authenticator";
const char CN_AUTHENTICATOR_OPTIONS[]         = "authenticator_options";
const char CN_AUTH_ALL_SERVERS[]              = "auth_all_servers";
const char CN_AUTH_CONNECT_TIMEOUT[]          = "auth_connect_timeout";
const char CN_AUTH_READ_TIMEOUT[]             = "auth_read_timeout";
const char CN_AUTH_WRITE_TIMEOUT[]            = "auth_write_timeout";
const char CN_AUTO[]                          = "auto";
const char CN_CONNECTION_TIMEOUT[]            = "connection_timeout";
const char CN_DATA[]                          = "data";
const char CN_DEFAULT[]                       = "default";
const char CN_DESCRIPTION[]                   = "description";
const char CN_ENABLE_ROOT_USER[]              = "enable_root_user";
const char CN_FILTERS[]                       = "filters";
const char CN_FILTER[]                        = "filter";
const char CN_GATEWAY[]                       = "gateway";
const char CN_ID[]                            = "id";
const char CN_INET[]                          = "inet";
const char CN_LISTENER[]                      = "listener";
const char CN_LISTENERS[]                     = "listeners";
const char CN_LOCALHOST_MATCH_WILDCARD_HOST[] = "localhost_match_wildcard_host";
const char CN_LOG_AUTH_WARNINGS[]             = "log_auth_warnings";
const char CN_LOG_THROTTLING[]                = "log_throttling";
const char CN_MAXSCALE[]                      = "maxscale";
const char CN_MAX_CONNECTIONS[]               = "max_connections";
const char CN_MAX_RETRY_INTERVAL[]            = "max_retry_interval";
const char CN_META[]                          = "meta";
const char CN_METHOD[]                        = "method";
const char CN_MODULE[]                        = "module";
const char CN_MODULES[]                       = "modules";
const char CN_MODULE_COMMAND[]                = "module_command";
const char CN_MONITORS[]                      = "monitors";
const char CN_MONITOR[]                       = "monitor";
const char CN_MS_TIMESTAMP[]                  = "ms_timestamp";
const char CN_NAME[]                          = "name";
const char CN_NON_BLOCKING_POLLS[]            = "non_blocking_polls";
const char CN_OPTIONS[]                       = "options";
const char CN_PARAMETERS[]                    = "parameters";
const char CN_PASSIVE[]                       = "passive";
const char CN_PASSWORD[]                      = "password";
const char CN_POLL_SLEEP[]                    = "poll_sleep";
const char CN_PORT[]                          = "port";
const char CN_PROTOCOL[]                      = "protocol";
const char CN_QUERY_CLASSIFIER[]              = "query_classifier";
const char CN_QUERY_CLASSIFIER_ARGS[]         = "query_classifier_args";
const char CN_QUERY_RETRIES[]                 = "query_retries";
const char CN_QUERY_RETRY_TIMEOUT[]           = "query_retry_timeout";
const char CN_RELATIONSHIPS[]                 = "relationships";
const char CN_LINKS[]                         = "links";
const char CN_REQUIRED[]                      = "required";
const char CN_RETRY_ON_FAILURE[]              = "retry_on_failure";
const char CN_ROUTER[]                        = "router";
const char CN_ROUTER_OPTIONS[]                = "router_options";
const char CN_SELF[]                          = "self";
const char CN_SERVERS[]                       = "servers";
const char CN_SERVER[]                        = "server";
const char CN_SERVICES[]                      = "services";
const char CN_SERVICE[]                       = "service";
const char CN_SESSIONS[]                      = "sessions";
const char CN_SKIP_PERMISSION_CHECKS[]        = "skip_permission_checks";
const char CN_SOCKET[]                        = "socket";
const char CN_SQL_MODE[]                      = "sql_mode";
const char CN_STATE[]                         = "state";
const char CN_SSL[]                           = "ssl";
const char CN_SSL_CA_CERT[]                   = "ssl_ca_cert";
const char CN_SSL_CERT[]                      = "ssl_cert";
const char CN_SSL_CERT_VERIFY_DEPTH[]         = "ssl_cert_verify_depth";
const char CN_SSL_KEY[]                       = "ssl_key";
const char CN_SSL_VERSION[]                   = "ssl_version";
const char CN_STRIP_DB_ESC[]                  = "strip_db_esc";
const char CN_THREADS[]                       = "threads";
const char CN_THREAD_STACK_SIZE[]             = "thread_stack_size";
const char CN_TYPE[]                          = "type";
const char CN_UNIX[]                          = "unix";
const char CN_USER[]                          = "user";
const char CN_USERS[]                         = "users";
const char CN_VERSION_STRING[]                = "version_string";
const char CN_WEIGHTBY[]                      = "weightby";

typedef struct duplicate_context
{
    HASHTABLE        *hash;
    pcre2_code       *re;
    pcre2_match_data *mdata;
} DUPLICATE_CONTEXT;

static bool duplicate_context_init(DUPLICATE_CONTEXT* context);
static void duplicate_context_finish(DUPLICATE_CONTEXT* context);

static bool process_config_context(CONFIG_CONTEXT *);
static bool process_config_update(CONFIG_CONTEXT *);
static char *config_get_value(MXS_CONFIG_PARAMETER *, const char *);
static char *config_get_password(MXS_CONFIG_PARAMETER *);
static const char* config_get_value_string(const MXS_CONFIG_PARAMETER *params, const char *name);
static int handle_global_item(const char *, const char *);
static bool check_config_objects(CONFIG_CONTEXT *context);
static int maxscale_getline(char** dest, int* size, FILE* file);
static bool check_first_last_char(const char* string, char expected);
static void remove_first_last_char(char* value);
static bool test_regex_string_validity(const char* regex_string, const char* key);
static pcre2_code* compile_regex_string(const char* regex_string, bool jit_enabled,
                                        uint32_t options, uint32_t* output_ovector_size);
static uint64_t get_suffixed_size(const char* value);

int config_get_ifaddr(unsigned char *output);
static int config_get_release_string(char* release);
bool config_has_duplicate_sections(const char* config, DUPLICATE_CONTEXT* context);
int create_new_service(CONFIG_CONTEXT *obj);
int create_new_server(CONFIG_CONTEXT *obj);
int create_new_monitor(CONFIG_CONTEXT *context, CONFIG_CONTEXT *obj, HASHTABLE* monitorhash);
int create_new_listener(CONFIG_CONTEXT *obj);
int create_new_filter(CONFIG_CONTEXT *obj);
int configure_new_service(CONFIG_CONTEXT *context, CONFIG_CONTEXT *obj);
void config_fix_param(const MXS_MODULE_PARAM *params, MXS_CONFIG_PARAMETER *p);

static const char *config_file = NULL;
static MXS_CONFIG gateway;
char *version_string = NULL;
static bool is_persisted_config = false; /**< True if a persisted configuration file is being parsed */

const char *config_service_params[] =
{
    CN_TYPE,
    CN_ROUTER,
    CN_ROUTER_OPTIONS,
    CN_SERVERS,
    CN_MONITOR,
    CN_USER,
    "passwd", // DEPRECATE: See config_get_password.
    CN_PASSWORD,
    CN_ENABLE_ROOT_USER,
    CN_MAX_RETRY_INTERVAL,
    CN_MAX_CONNECTIONS,
    "max_queued_connections", //TODO: Fix this
    "queued_connection_timeout", // TODO: Fix this
    CN_CONNECTION_TIMEOUT,
    CN_AUTH_ALL_SERVERS,
    CN_STRIP_DB_ESC,
    CN_LOCALHOST_MATCH_WILDCARD_HOST,
    CN_VERSION_STRING,
    CN_FILTERS,
    CN_WEIGHTBY,
    CN_LOG_AUTH_WARNINGS,
    CN_RETRY_ON_FAILURE,
    NULL
};

const char *config_listener_params[] =
{
    CN_AUTHENTICATOR_OPTIONS,
    CN_TYPE,
    CN_SERVICE,
    CN_PROTOCOL,
    CN_PORT,
    CN_ADDRESS,
    CN_SOCKET,
    CN_AUTHENTICATOR,
    CN_SSL_CERT,
    CN_SSL_CA_CERT,
    CN_SSL,
    CN_SSL_KEY,
    CN_SSL_VERSION,
    CN_SSL_CERT_VERIFY_DEPTH,
    NULL
};

const char *config_monitor_params[] =
{
    CN_TYPE,
    CN_MODULE,
    CN_SERVERS,
    CN_USER,
    "passwd",   // DEPRECATE: See config_get_password.
    CN_PASSWORD,
    CN_SCRIPT,
    CN_EVENTS,
    CN_MONITOR_INTERVAL,
    CN_JOURNAL_MAX_AGE,
    CN_SCRIPT_TIMEOUT,
    CN_BACKEND_CONNECT_TIMEOUT,
    CN_BACKEND_READ_TIMEOUT,
    CN_BACKEND_WRITE_TIMEOUT,
    CN_BACKEND_CONNECT_ATTEMPTS,
    NULL
};

const char *config_filter_params[] =
{
    CN_TYPE,
    CN_MODULE,
    NULL
};

const char *server_params[] =
{
    CN_TYPE,
    CN_PROTOCOL,
    CN_PORT,
    CN_ADDRESS,
    CN_AUTHENTICATOR,
    CN_AUTHENTICATOR_OPTIONS,
    CN_MONITORUSER,
    CN_MONITORPW,
    CN_PERSISTPOOLMAX,
    CN_PERSISTMAXTIME,
    CN_SSL_CERT,
    CN_SSL_CA_CERT,
    CN_SSL,
    CN_SSL_KEY,
    CN_SSL_VERSION,
    CN_SSL_CERT_VERIFY_DEPTH,
    CN_PROXY_PROTOCOL,
    NULL
};

/**
 * Initialize the context object used for tracking duplicate sections.
 *
 * @param context The context object to be initialized.
 *
 * @return True, if the object could be initialized.
 */
static bool duplicate_context_init(DUPLICATE_CONTEXT* context)
{
    bool rv = false;

    const int table_size = 10;
    HASHTABLE *hash = hashtable_alloc(table_size, hashtable_item_strhash, hashtable_item_strcmp);
    int errcode;
    PCRE2_SIZE erroffset;
    pcre2_code *re = pcre2_compile((PCRE2_SPTR) "^\\s*\\[(.+)\\]\\s*$", PCRE2_ZERO_TERMINATED,
                                   0, &errcode, &erroffset, NULL);
    pcre2_match_data *mdata = NULL;

    if (hash && re && (mdata = pcre2_match_data_create_from_pattern(re, NULL)))
    {
        hashtable_memory_fns(hash, hashtable_item_strdup, NULL, hashtable_item_free, NULL);

        context->hash = hash;
        context->re = re;
        context->mdata = mdata;
        rv = true;
    }
    else
    {
        pcre2_match_data_free(mdata);
        pcre2_code_free(re);
        hashtable_free(hash);
    }

    return rv;
}

/**
 * Finalize the context object used for tracking duplicate sections.
 *
 * @param context The context object to be initialized.
 */
static void duplicate_context_finish(DUPLICATE_CONTEXT* context)
{
    pcre2_match_data_free(context->mdata);
    pcre2_code_free(context->re);
    hashtable_free(context->hash);

    context->mdata = NULL;
    context->re = NULL;
    context->hash = NULL;
}


/**
 * Remove extra commas and whitespace from a string. This string is interpreted
 * as a list of string values separated by commas.
 * @param strptr String to clean
 * @return pointer to a new string or NULL if an error occurred
 */
char* config_clean_string_list(const char* str)
{
    size_t destsize = strlen(str) + 1;
    char *dest = (char*)MXS_MALLOC(destsize);

    if (dest)
    {
        pcre2_code* re;
        pcre2_match_data* data;
        int re_err;
        size_t err_offset;

        if ((re = pcre2_compile((PCRE2_SPTR) "[[:space:],]*([^,]*[^[:space:],])[[:space:],]*",
                                PCRE2_ZERO_TERMINATED, 0, &re_err, &err_offset, NULL)) == NULL ||
            (data = pcre2_match_data_create_from_pattern(re, NULL)) == NULL)
        {
            PCRE2_UCHAR errbuf[MXS_STRERROR_BUFLEN];
            pcre2_get_error_message(re_err, errbuf, sizeof(errbuf));
            MXS_ERROR("[%s] Regular expression compilation failed at %d: %s",
                      __FUNCTION__, (int)err_offset, errbuf);
            pcre2_code_free(re);
            MXS_FREE(dest);
            return NULL;
        }

        const char *replace = "$1,";
        int rval = 0;
        size_t destsize_tmp = destsize;
        while ((rval = pcre2_substitute(re, (PCRE2_SPTR) str, PCRE2_ZERO_TERMINATED, 0,
                                        PCRE2_SUBSTITUTE_GLOBAL, data, NULL,
                                        (PCRE2_SPTR) replace, PCRE2_ZERO_TERMINATED,
                                        (PCRE2_UCHAR*) dest, &destsize_tmp)) == PCRE2_ERROR_NOMEMORY)
        {
            destsize_tmp = 2 * destsize;
            char* tmp = (char*)MXS_REALLOC(dest, destsize_tmp);
            if (tmp == NULL)
            {
                MXS_FREE(dest);
                dest = NULL;
                break;
            }
            dest = tmp;
            destsize = destsize_tmp;
        }

        /** Remove the trailing comma */
        if (dest && dest[strlen(dest) - 1] == ',')
        {
            dest[strlen(dest) - 1] = '\0';
        }

        pcre2_code_free(re);
        pcre2_match_data_free(data);
    }

    return dest;
}

CONFIG_CONTEXT* config_context_create(const char *section)
{
    CONFIG_CONTEXT* ctx = (CONFIG_CONTEXT *)MXS_MALLOC(sizeof(CONFIG_CONTEXT));
    if (ctx)
    {
        ctx->object = MXS_STRDUP_A(section);
        ctx->was_persisted = is_persisted_config;
        ctx->parameters = NULL;
        ctx->next = NULL;
        ctx->element = NULL;
    }

    return ctx;
}

/** A set that holds all the section names that contain whitespace */
static std::set<string> warned_whitespace;

/**
 * @brief Fix section names
 *
 * Check that section names contain no whitespace. If the name contains
 * whitespace, trim it, squeeze it and replace the remainig whitespace with
 * hyphens. If a replacement was made, a warning is logged.
 *
 * @param section Section name
 */
void fix_section_name(char *section)
{
    for (char* s = section; *s; s++)
    {
        if (isspace(*s))
        {
            if (warned_whitespace.find(section) == warned_whitespace.end())
            {
                warned_whitespace.insert(section);
                MXS_WARNING("Whitespace in object names is deprecated, "
                            "converting to hyphens: %s", section);
            }
            break;
        }
    }

    squeeze_whitespace(section);
    trim(section);
    replace_whitespace(section);
}

/**
 * Config item handler for the ini file reader
 *
 * @param userdata      The config context element
 * @param section       The config file section
 * @param name          The Parameter name
 * @param value         The Parameter value
 * @return zero on error
 */
static int
ini_handler(void *userdata, const char *section, const char *name, const char *value)
{
    CONFIG_CONTEXT   *cntxt = (CONFIG_CONTEXT *)userdata;
    CONFIG_CONTEXT   *ptr = cntxt;

    if (strcmp(section, CN_GATEWAY) == 0 || strcasecmp(section, CN_MAXSCALE) == 0)
    {
        return handle_global_item(name, value);
    }
    else if (strlen(section) == 0)
    {
        MXS_ERROR("Parameter '%s=%s' declared outside a section.", name, value);
        return 0;
    }

    char fixed_section[strlen(section) + 1];
    strcpy(fixed_section, section);
    fix_section_name(fixed_section);

    /*
     * If we already have some parameters for the object
     * add the parameters to that object. If not create
     * a new object.
     */
    while (ptr && strcmp(ptr->object, fixed_section) != 0)
    {
        ptr = ptr->next;
    }

    if (!ptr)
    {
        if ((ptr = config_context_create(fixed_section)) == NULL)
        {
            return 0;
        }

        ptr->next = cntxt->next;
        cntxt->next = ptr;
    }

    if (config_get_param(ptr->parameters, name))
    {
        /** The values in the persisted configurations are updated versions of
         * the ones in the main configuration file.  */
        if (is_persisted_config)
        {
            if (!config_replace_param(ptr, name, value))
            {
                return 0;
            }
        }
        /** Multi-line parameter */
        else if (!config_append_param(ptr, name, value))
        {
            return 0;
        }
    }
    else if (!config_add_param(ptr, name, value))
    {
        return 0;
    }

    return 1;
}

/**
 * Load single configuration file.
 *
 * @param file     The file to load.
 * @param dcontext The context object used when tracking duplicate sections.
 * @param ccontext The context object used when parsing.
 *
 * @return True if the file could be parsed, false otherwise.
 */
static bool config_load_single_file(const char* file,
                                    DUPLICATE_CONTEXT* dcontext,
                                    CONFIG_CONTEXT* ccontext)
{
    int rval = -1;

    // With multiple configuration files being loaded, we need to log the file
    // currently being loaded so that the context is clear in case of errors.
    MXS_NOTICE("Loading %s.", file);

    if (!config_has_duplicate_sections(file, dcontext))
    {
        if ((rval = ini_parse(file, ini_handler, ccontext)) != 0)
        {
            char errorbuffer[1024 + 1];

            if (rval > 0)
            {
                snprintf(errorbuffer, sizeof(errorbuffer),
                         "Failed to parse configuration file %s. Error on line %d.", file, rval);
            }
            else if (rval == -1)
            {
                snprintf(errorbuffer, sizeof(errorbuffer),
                         "Failed to parse configuration file %s. Could not open file.", file);
            }
            else
            {
                snprintf(errorbuffer, sizeof(errorbuffer),
                         "Failed to parse configuration file %s. Memory allocation failed.", file);
            }

            MXS_ERROR("%s", errorbuffer);
        }
    }

    return rval == 0;
}

/**
 * The current parsing contexts must be managed explicitly since the ftw callback
 * can not have user data.
 */
static CONFIG_CONTEXT *current_ccontext;
static DUPLICATE_CONTEXT *current_dcontext;

/**
 * The nftw callback.
 *
 * @see man ftw
 */
int config_cb(const char* fpath, const struct stat *sb, int typeflag, struct FTW *ftwbuf)
{
    int rval = 0;

    if (typeflag == FTW_F) // We are only interested in files,
    {
        const char* filename = fpath + ftwbuf->base;
        const char* dot = strrchr(filename, '.');

        if (dot) // that must have a suffix,
        {
            const char* suffix = dot + 1;

            if (strcmp(suffix, "cnf") == 0) // that is ".cnf".
            {
                ss_dassert(current_dcontext);
                ss_dassert(current_ccontext);

                if (!config_load_single_file(fpath, current_dcontext, current_ccontext))
                {
                    rval = -1;
                }
            }
        }
    }

    return rval;
}

/**
 * Loads all configuration files in a directory hierarchy.
 *
 * Only files with the suffix ".cnf" are considered to be configuration files.
 *
 * @param dir      The directory.
 * @param dcontext The duplicate section context.
 * @param ccontext The configuration context.
 *
 * @return True, if all configuration files in the directory hierarchy could be loaded,
 *         otherwise false.
 */
static bool config_load_dir(const char *dir, DUPLICATE_CONTEXT *dcontext, CONFIG_CONTEXT *ccontext)
{
    // Since there is no way to pass userdata to the callback, we need to store
    // the current context into a static variable. Consequently, we need lock.
    // Should not matter since config_load() is called once at startup.
    static SPINLOCK lock = SPINLOCK_INIT;

    int nopenfd = 5; // Maximum concurrently opened directory descriptors

    spinlock_acquire(&lock);
    current_dcontext = dcontext;
    current_ccontext = ccontext;
    int rv = nftw(dir, config_cb, nopenfd, FTW_PHYS);
    current_ccontext = NULL;
    current_dcontext = NULL;
    spinlock_release(&lock);

    return rv == 0;
}

/**
 * Check if a directory exists
 *
 * This function also logs warnings if the directory cannot be accessed or if
 * the file is not a directory.
 * @param dir Directory to check
 * @return True if the file is an existing directory
 */
static bool is_directory(const char *dir)
{
    bool rval = false;
    struct stat st;
    if (stat(dir, &st) == -1)
    {
        if (errno == ENOENT)
        {
            MXS_NOTICE("%s does not exist, not reading.", dir);
        }
        else
        {
            MXS_WARNING("Could not access %s, not reading: %s",
                        dir, mxs_strerror(errno));
        }
    }
    else
    {
        if (S_ISDIR(st.st_mode))
        {
            rval = true;
        }
        else
        {
            MXS_WARNING("%s exists, but it is not a directory. Ignoring.", dir);
        }
    }

    return rval;
}

/**
 * @brief Check if a directory contains .cnf files
 *
 * @param path Path to a directory
 * @return True if the directory contained one or more .cnf files
 */
static bool contains_cnf_files(const char *path)
{
    bool rval = false;
    glob_t matches;
    const char suffix[] = "/*.cnf";
    char pattern[strlen(path) + sizeof(suffix)];

    strcpy(pattern, path);
    strcat(pattern, suffix);
    int rc = glob(pattern, GLOB_NOSORT, NULL, &matches);

    switch (rc)
    {
    case 0:
        rval = true;
        break;

    case GLOB_NOSPACE:
        MXS_OOM();
        break;

    case GLOB_ABORTED:
        MXS_ERROR("Failed to read directory '%s'", path);
        break;

    default:
        ss_dassert(rc == GLOB_NOMATCH);
        break;
    }

    globfree(&matches);

    return rval;
}

/**
 * @brief Load the specified configuration file for MaxScale
 *
 * This function will parse the configuration file, check for duplicate sections,
 * validate the module parameters and finally turn it into a set of objects.
 *
 * @param filename        The filename of the configuration file
 * @param process_config  The function using which the successfully loaded
 *                        configuration should be processed.
 *
 * @return True on success, false on fatal error
 */
static bool
config_load_and_process(const char* filename, bool (*process_config)(CONFIG_CONTEXT*))
{
    bool rval = false;

    DUPLICATE_CONTEXT dcontext;

    if (duplicate_context_init(&dcontext))
    {
        CONFIG_CONTEXT ccontext = {};
        ccontext.object = (char*)"";

        if (config_load_single_file(filename, &dcontext, &ccontext))
        {
            const char DIR_SUFFIX[] = ".d";

            char dir[strlen(filename) + sizeof(DIR_SUFFIX)];
            strcpy(dir, filename);
            strcat(dir, DIR_SUFFIX);

            rval = true;

            if (is_directory(dir))
            {
                rval = config_load_dir(dir, &dcontext, &ccontext);
            }

            /** Create the persisted configuration directory if it doesn't exist */
            const char* persist_cnf = get_config_persistdir();
            mxs_mkdir_all(persist_cnf, S_IRWXU | S_IRWXG | S_IROTH | S_IXOTH);

            if (is_directory(persist_cnf) && contains_cnf_files(persist_cnf))
            {
                /**
                 * Set the global flag that we are processing a persisted configuration.
                 * This will tell the modules whether it is OK to completely overwrite
                 * the persisted configuration when changes are made.
                 *
                 * TODO: Figure out a cleaner way to do this
                 */
                is_persisted_config = true;

                MXS_NOTICE("Loading generated configuration files from '%s'", persist_cnf);
                DUPLICATE_CONTEXT p_dcontext;
                /**
                 * We need to initialize a second duplicate context for the
                 * generated configuration files as the monitors and services will
                 * have duplicate sections. The duplicate sections are used to
                 * store changes to the list of servers the services and monitors
                 * use, and thus should not be treated as errors.
                 */
                if (duplicate_context_init(&p_dcontext))
                {
                    rval = config_load_dir(persist_cnf, &p_dcontext, &ccontext);
                    duplicate_context_finish(&p_dcontext);
                }
                else
                {
                    rval = false;
                }
                is_persisted_config = false;
            }

            if (rval)
            {
                if (!check_config_objects(ccontext.next) || !process_config(ccontext.next))
                {
                    rval = false;
                    if (contains_cnf_files(persist_cnf))
                    {
                        MXS_WARNING("One or more generated configurations were found at '%s'. "
                                    "If the error relates to any of the files located there, "
                                    "remove the offending configurations from this directory.",
                                    persist_cnf);
                    }
                }
            }
        }

        config_context_free(ccontext.next);

        duplicate_context_finish(&dcontext);
    }
    return rval;
}

/**
 * @brief Load the configuration file for the MaxScale
 *
 * @param filename The filename of the configuration file
 * @return True on success, false on fatal error
 */
bool
config_load(const char *filename)
{
    ss_dassert(!config_file);

    config_file = filename;
    bool rval = config_load_and_process(filename, process_config_context);

    return rval;
}

/**
 * Reload the configuration file for the MaxScale
 *
 * @return True on success, false on fatal error.
 */
bool config_reload()
{
    bool rval = false;

    if (config_file)
    {
        if (gateway.version_string)
        {
            MXS_FREE(gateway.version_string);
        }

        rval = config_load_and_process(config_file, process_config_update);
    }
    else
    {
        MXS_ERROR("config_reload() called without the configuration having "
                  "been loaded first.");
    }

    return rval;
}

/**
 * @brief Process a configuration context and turn it into the set of objects
 *
 * @param context The parsed configuration context
 * @return False on fatal error, true on success
 */
static bool
process_config_context(CONFIG_CONTEXT *context)
{
    CONFIG_CONTEXT  *obj;
    int             error_count = 0;
    HASHTABLE*      monitorhash;

    if ((monitorhash = hashtable_alloc(5, hashtable_item_strhash, hashtable_item_strcmp)) == NULL)
    {
        MXS_ERROR("Failed to allocate, monitor configuration check hashtable.");
        return 0;
    }
    hashtable_memory_fns(monitorhash, hashtable_item_strdup, NULL, hashtable_item_free, NULL);

    /**
     * Process the data and create the services and servers defined
     * in the data.
     */
    obj = context;
    while (obj)
    {
        char *type = config_get_value(obj->parameters, CN_TYPE);
        if (type)
        {
            if (!strcmp(type, CN_SERVICE))
            {
                error_count += create_new_service(obj);
            }
            else if (!strcmp(type, "server"))
            {
                error_count += create_new_server(obj);
            }
            else if (!strcmp(type, "filter"))
            {
                error_count += create_new_filter(obj);
            }
        }
        else
        {
            MXS_ERROR("Configuration object '%s' has no type.", obj->object);
            error_count++;
        }
        obj = obj->next;
    }

    if (error_count == 0)
    {
        /*
         * Now we have created the services, servers and filters and we can add the
         * servers and filters to the services. Monitors are also created at this point
         * because they require a set of servers to monitor.
         */
        obj = context;
        while (obj)
        {
            char *type = config_get_value(obj->parameters, CN_TYPE);
            if (type)
            {
                if (!strcmp(type, CN_SERVICE))
                {
                    error_count += configure_new_service(context, obj);
                }
                else if (!strcmp(type, CN_LISTENER))
                {
                    error_count += create_new_listener(obj);
                }
                else if (!strcmp(type, CN_MONITOR))
                {
                    error_count += create_new_monitor(context, obj, monitorhash);
                }
                else if (strcmp(type, CN_SERVER) != 0 && strcmp(type, CN_FILTER) != 0)
                {
                    MXS_ERROR("Configuration object '%s' has an invalid type specified.",
                              obj->object);
                    error_count++;
                }
            }
            obj = obj->next;
        }
    }
    /** TODO: consistency check function */

    hashtable_free(monitorhash);
    /**
     * error_count += consistency_checks();
     */

#ifdef REQUIRE_LISTENERS
    if (!service_all_services_have_listeners())
    {
        error_count++;
    }
#endif

    if (error_count)
    {
        MXS_ERROR("%d errors were encountered while processing the configuration "
                  "file '%s'.", error_count, config_file);
    }

    return error_count == 0;
}

/**
 * Get the value of a config parameter
 *
 * @param params        The linked list of config parameters
 * @param name          The parameter to return
 * @return the parameter value or NULL if not found
 */
static char *
config_get_value(MXS_CONFIG_PARAMETER *params, const char *name)
{
    while (params)
    {
        if (!strcmp(params->name, name))
        {
            return params->value;
        }

        params = params->next;
    }
    return NULL;
}

// DEPRECATE: In 2.1 complain but accept if "passwd" is provided, in 2.2
// DEPRECATE: drop support for "passwd".
/**
 * Get the value of the password parameter
 *
 * The words looked for are "password" and "passwd".
 *
 * @param params        The linked list of config parameters
 * @return the parameter value or NULL if not found
 */
static char *
config_get_password(MXS_CONFIG_PARAMETER *params)
{
    char *password = config_get_value(params, CN_PASSWORD);
    char *passwd = config_get_value(params, "passwd");

    if (password && passwd)
    {
        MXS_WARNING("Both 'password' and 'passwd' specified. Using value of 'password'.");
    }

    return passwd ? passwd : password;
}

/**
 * Get the value of a config parameter as a string
 *
 * @param params        The linked list of config parameters
 * @param name          The parameter to return
 * @return the parameter value or null string if not found
 */
static const char* config_get_value_string(const MXS_CONFIG_PARAMETER *params, const char *name)
{
    while (params)
    {
        if (!strcmp(params->name, name))
        {
            return (const char *)params->value;
        }

        params = params->next;
    }
    return "";
}

MXS_CONFIG_PARAMETER* config_get_param(MXS_CONFIG_PARAMETER* params, const char* name)
{
    while (params)
    {
        if (!strcmp(params->name, name))
        {
            return params;
        }

        params = params->next;
    }
    return NULL;
}

bool config_get_bool(const MXS_CONFIG_PARAMETER *params, const char *key)
{
    const char *value = config_get_value_string(params, key);
    return *value ? config_truth_value(value) : false;
}

int config_get_integer(const MXS_CONFIG_PARAMETER *params, const char *key)
{
    const char *value = config_get_value_string(params, key);
    return *value ? strtol(value, NULL, 10) : 0;
}

uint64_t config_get_size(const MXS_CONFIG_PARAMETER *params, const char *key)
{
    const char *value = config_get_value_string(params, key);

    return get_suffixed_size(value);
}

const char* config_get_string(const MXS_CONFIG_PARAMETER *params, const char *key)
{
    return config_get_value_string(params, key);
}

int config_get_enum(const MXS_CONFIG_PARAMETER *params, const char *key, const MXS_ENUM_VALUE *enum_values)
{
    const char *value = config_get_value_string(params, key);
    char tmp_val[strlen(value) + 1];
    strcpy(tmp_val, value);

    int rv = 0;
    bool found = false;
    char *endptr;
    const char *delim = ", \t";
    char *tok = strtok_r(tmp_val, delim, &endptr);

    while (tok)
    {
        for (int i = 0; enum_values[i].name; i++)
        {
            if (strcmp(enum_values[i].name, tok) == 0)
            {
                found = true;
                rv |= enum_values[i].enum_value;
            }
        }
        tok = strtok_r(NULL, delim, &endptr);
    }

    return found ? rv : -1;
}

SERVICE* config_get_service(const MXS_CONFIG_PARAMETER *params, const char *key)
{
    const char *value = config_get_value_string(params, key);
    return service_find(value);
}

SERVER* config_get_server(const MXS_CONFIG_PARAMETER *params, const char *key)
{
    const char *value = config_get_value_string(params, key);
    return server_find_by_unique_name(value);
}

int config_get_server_list(const MXS_CONFIG_PARAMETER *params, const char *key,
                           SERVER*** output)
{
    const char *value = config_get_value_string(params, key);
    char **server_names = NULL;
    int found = 0;
    const int n_names = config_parse_server_list(value, &server_names);
    if (n_names > 0)
    {
        SERVER** servers;
        found = server_find_by_unique_names(server_names, n_names, &servers);
        for (int i = 0; i < n_names; i++)
        {
            MXS_FREE(server_names[i]);
        }
        MXS_FREE(server_names);

        if (found)
        {
            /* Fill in the result array */
            SERVER** result = (SERVER**)MXS_CALLOC(found, sizeof(SERVER*));
            if (result)
            {
                int res_ind = 0;
                for (int i = 0; i < n_names; i++)
                {
                    if (servers[i])
                    {
                        result[res_ind] = servers[i];
                        res_ind++;
                    }
                }
                *output = result;
                ss_dassert(found == res_ind);
            }
            MXS_FREE(servers);
        }
    }
    return found;
}

char* config_copy_string(const MXS_CONFIG_PARAMETER *params, const char *key)
{
    const char *value = config_get_value_string(params, key);

    char *rval = NULL;

    if (*value)
    {
        rval = MXS_STRDUP_A(value);
    }

    return rval;
}

pcre2_code* config_get_compiled_regex(const MXS_CONFIG_PARAMETER *params,
                                      const char *key, uint32_t options,
                                      uint32_t* output_ovec_size)
{
    const char* regex_string = config_get_string(params, key);
    pcre2_code* code = NULL;

    if (*regex_string)
    {
        uint32_t jit_available = 0;
        pcre2_config(PCRE2_CONFIG_JIT, &jit_available);
        code = compile_regex_string(regex_string, jit_available, options, output_ovec_size);
    }

    return code;
}

bool config_get_compiled_regexes(const MXS_CONFIG_PARAMETER *params,
                                 const char* keys[], int keys_size,
                                 uint32_t options, uint32_t* out_ovec_size,
                                 pcre2_code** out_codes[])
{
    bool rval = true;
    uint32_t max_ovec_size = 0;
    uint32_t ovec_size_temp = 0;
    for (int i = 0; i < keys_size; i++)
    {
        ss_dassert(out_codes[i]);
        *out_codes[i] = config_get_compiled_regex(params, keys[i], options,
                                                  &ovec_size_temp);
        if (*out_codes[i])
        {
            if (ovec_size_temp > max_ovec_size)
            {
                max_ovec_size = ovec_size_temp;
            }
        }
        /* config_get_compiled_regex() returns null also if the config setting
         * didn't exist. Check that before setting error state. */
        else if (*(config_get_value_string(params, keys[i])))
        {
            rval = false;
        }
    }
    if (out_ovec_size)
    {
        *out_ovec_size = max_ovec_size;
    }
    return rval;
}

MXS_CONFIG_PARAMETER* config_clone_param(const MXS_CONFIG_PARAMETER* param)
{
    MXS_CONFIG_PARAMETER *p2 = (MXS_CONFIG_PARAMETER*)MXS_MALLOC(sizeof(MXS_CONFIG_PARAMETER));

    if (p2)
    {
        p2->name = MXS_STRDUP_A(param->name);
        p2->value = MXS_STRDUP_A(param->value);
        p2->next = NULL;
    }

    return p2;
}

/**
 * Free a configuration parameter
 * @param p1 Parameter to free
 */
void config_parameter_free(MXS_CONFIG_PARAMETER* p1)
{
    while (p1)
    {
        MXS_FREE(p1->name);
        MXS_FREE(p1->value);
        MXS_CONFIG_PARAMETER* p2 = p1->next;
        MXS_FREE(p1);
        p1 = p2;
    }
}

void config_context_free(CONFIG_CONTEXT *context)
{
    CONFIG_CONTEXT   *obj;

    while (context)
    {
        obj = context->next;
        config_parameter_free(context->parameters);
        MXS_FREE(context->object);
        MXS_FREE(context);
        context = obj;
    }
}

/**
 * Return the number of configured threads
 *
 * @return The number of threads configured in the config file
 */
int
config_threadcount()
{
    return gateway.n_threads;
}

size_t config_thread_stack_size()
{
    return gateway.thread_stack_size;
}

/**
 * Return the number of non-blocking polls to be done before a blocking poll
 * is issued.
 *
 * @return The number of blocking poll calls to make before a blocking call
 */
unsigned int
config_nbpolls()
{
    return gateway.n_nbpoll;
}

/**
 * Return the configured number of milliseconds for which we wait when we do
 * a blocking poll call.
 *
 * @return The number of milliseconds to sleep in a blocking poll call
 */
unsigned int
config_pollsleep()
{
    return gateway.pollsleep;
}

static struct
{
    const char* name;
    int         priority;
    const char* replacement;
} lognames[] =
{
    { "log_messages", LOG_NOTICE,  "log_notice" }, // Deprecated
    { "log_trace",    LOG_INFO,    "log_info" },   // Deprecated
    { "log_debug",    LOG_DEBUG,   NULL },
    { "log_warning",  LOG_WARNING, NULL },
    { "log_notice",   LOG_NOTICE,  NULL },
    { "log_info",     LOG_INFO,    NULL },
    { NULL, 0 }
};

/**
 * Configuration handler for items in the global [MaxScale] section
 *
 * @param name  The item name
 * @param value The item value
 * @return 0 on error
 */
static  int
handle_global_item(const char *name, const char *value)
{
    int i;
    if (strcmp(name, CN_THREADS) == 0)
    {
        if (strcmp(value, CN_AUTO) == 0)
        {
            if ((gateway.n_threads = get_processor_count()) > 1)
            {
                gateway.n_threads--;
            }
        }
        else
        {
            int thrcount = atoi(value);
            if (thrcount > 0)
            {
                gateway.n_threads = thrcount;

                int processor_count = get_processor_count();
                if (thrcount > processor_count)
                {
                    MXS_WARNING("Number of threads set to %d, which is greater than "
                                "the number of processors available: %d",
                                thrcount, processor_count);
                }
            }
            else
            {
                MXS_WARNING("Invalid value for 'threads': %s.", value);
                return 0;
            }
        }

        if (gateway.n_threads > MXS_MAX_THREADS)
        {
            MXS_WARNING("Number of threads set to %d, which is greater than the "
                        "hard maximum of %d. Number of threads adjusted down "
                        "accordingly.", gateway.n_threads, MXS_MAX_THREADS);
            gateway.n_threads = MXS_MAX_THREADS;
        }
    }
    else if (strcmp(name, CN_THREAD_STACK_SIZE) == 0)
    {
        gateway.thread_stack_size = get_suffixed_size(value);
    }
    else if (strcmp(name, CN_NON_BLOCKING_POLLS) == 0)
    {
        gateway.n_nbpoll = atoi(value);
    }
    else if (strcmp(name, CN_POLL_SLEEP) == 0)
    {
        gateway.pollsleep = atoi(value);
    }
    else if (strcmp(name, CN_MS_TIMESTAMP) == 0)
    {
        mxs_log_set_highprecision_enabled(config_truth_value((char*)value));
    }
    else if (strcmp(name, CN_SKIP_PERMISSION_CHECKS) == 0)
    {
        gateway.skip_permission_checks = config_truth_value((char*)value);
    }
    else if (strcmp(name, CN_AUTH_CONNECT_TIMEOUT) == 0)
    {
        char* endptr;
        int intval = strtol(value, &endptr, 0);
        if (*endptr == '\0' && intval > 0)
        {
            gateway.auth_conn_timeout = intval;
        }
        else
        {
            MXS_WARNING("Invalid timeout value for 'auth_connect_timeout': %s", value);
        }
    }
    else if (strcmp(name, CN_AUTH_READ_TIMEOUT) == 0)
    {
        char* endptr;
        int intval = strtol(value, &endptr, 0);
        if (*endptr == '\0' && intval > 0)
        {
            gateway.auth_read_timeout = intval;
        }
        else
        {
            MXS_ERROR("Invalid timeout value for 'auth_read_timeout': %s", value);
        }
    }
    else if (strcmp(name, CN_AUTH_WRITE_TIMEOUT) == 0)
    {
        char* endptr;
        int intval = strtol(value, &endptr, 0);
        if (*endptr == '\0' && intval > 0)
        {
            gateway.auth_write_timeout = intval;
        }
        else
        {
            MXS_ERROR("Invalid timeout value for 'auth_write_timeout': %s", value);
        }
    }
    else if (strcmp(name, CN_QUERY_CLASSIFIER) == 0)
    {
        int len = strlen(value);
        int max_len = sizeof(gateway.qc_name) - 1;

        if (len <= max_len)
        {
            strcpy(gateway.qc_name, value);
        }
        else
        {
            MXS_ERROR("The length of '%s' is %d, while the maximum length is %d.",
                      value, len, max_len);
            return 0;
        }
    }
    else if (strcmp(name, CN_QUERY_CLASSIFIER_ARGS) == 0)
    {
        gateway.qc_args = MXS_STRDUP_A(value);
    }
    else if (strcmp(name, "sql_mode") == 0)
    {
        if (strcasecmp(value, "default") == 0)
        {
            gateway.qc_sql_mode = QC_SQL_MODE_DEFAULT;
        }
        else if (strcasecmp(value, "oracle") == 0)
        {
            gateway.qc_sql_mode = QC_SQL_MODE_ORACLE;
        }
        else
        {
            MXS_ERROR("'%s' is not a valid value for '%s'. Allowed values are 'DEFAULT' and "
                      "'ORACLE'. Using 'DEFAULT' as default.", value, name);
        }
    }
    else if (strcmp(name, CN_QUERY_RETRIES) == 0)
    {
        char* endptr;
        int intval = strtol(value, &endptr, 0);
        if (*endptr == '\0' && intval >= 0)
        {
            gateway.query_retries = intval;
        }
        else
        {
            MXS_ERROR("Invalid timeout value for '%s': %s", CN_QUERY_RETRIES, value);
            return 0;
        }
    }
    else if (strcmp(name, CN_QUERY_RETRY_TIMEOUT) == 0)
    {
        char* endptr;
        int intval = strtol(value, &endptr, 0);
        if (*endptr == '\0' && intval > 0)
        {
            gateway.query_retries = intval;
        }
        else
        {
            MXS_ERROR("Invalid timeout value for '%s': %s", CN_QUERY_RETRY_TIMEOUT, value);
            return 0;
        }
    }
    else if (strcmp(name, CN_LOG_THROTTLING) == 0)
    {
        if (*value == 0)
        {
            MXS_LOG_THROTTLING throttling = { 0, 0, 0 };

            mxs_log_set_throttling(&throttling);
        }
        else
        {
            char *v = MXS_STRDUP_A(value);

            char *count = v;
            char *window_ms = NULL;
            char *suppress_ms = NULL;

            window_ms = strchr(count, ',');
            if (window_ms)
            {
                *window_ms = 0;
                ++window_ms;

                suppress_ms = strchr(window_ms, ',');
                if (suppress_ms)
                {
                    *suppress_ms = 0;
                    ++suppress_ms;
                }
            }

            if (!count || !window_ms || !suppress_ms)
            {
                MXS_ERROR("Invalid value for the `log_throttling` configuration entry: \"%s\". "
                          "No throttling will now be performed.", value);
                MXS_NOTICE("The format of the value for 'log_throttling' is \"X, Y, Z\", where "
                           "X is the maximum number of times a particular error can be logged "
                           "in the time window of Y milliseconds, before the logging is suppressed "
                           "for Z milliseconds.");
            }
            else
            {
                int c = atoi(count);
                int w = atoi(window_ms);
                int s = atoi(suppress_ms);

                if ((c >= 0) && (w >= 0) && (s >= 0))
                {
                    MXS_LOG_THROTTLING throttling;
                    throttling.count = c;
                    throttling.window_ms = w;
                    throttling.suppress_ms = s;

                    mxs_log_set_throttling(&throttling);
                }
                else
                {
                    MXS_ERROR("Invalid value for the `log_throttling` configuration entry: \"%s\". "
                              "No throttling will now be performed.", value);
                    MXS_NOTICE("The configuration entry 'log_throttling' requires as value three positive "
                               "integers (or 0).");
                }
            }

            MXS_FREE(v);
        }
    }
    else if (strcmp(name, CN_ADMIN_PORT) == 0)
    {
        gateway.admin_port = atoi(value);
    }
    else if (strcmp(name, CN_ADMIN_HOST) == 0)
    {
        strcpy(gateway.admin_host, value);
    }
    else if (strcmp(name, CN_ADMIN_SSL_KEY) == 0)
    {
        strcpy(gateway.admin_ssl_key, value);
    }
    else if (strcmp(name, CN_ADMIN_SSL_CERT) == 0)
    {
        strcpy(gateway.admin_ssl_cert, value);
    }
    else if (strcmp(name, CN_ADMIN_SSL_CA_CERT) == 0)
    {
        strcpy(gateway.admin_ssl_ca_cert, value);
    }
    else if (strcmp(name, CN_ADMIN_AUTH) == 0)
    {
        gateway.admin_auth = config_truth_value(value);
    }
    else if (strcmp(name, CN_ADMIN_ENABLED) == 0)
    {
        gateway.admin_enabled = config_truth_value(value);
    }
    else if (strcmp(name, CN_ADMIN_LOG_AUTH_FAILURES) == 0)
    {
        gateway.admin_log_auth_failures = config_truth_value(value);
    }
    else if (strcmp(name, CN_PASSIVE) == 0)
    {
        gateway.passive = config_truth_value((char*)value);
    }
    else
    {
        for (i = 0; lognames[i].name; i++)
        {
            if (strcasecmp(name, lognames[i].name) == 0)
            {
                if (lognames[i].replacement)
                {
                    MXS_WARNING("In the configuration file the use of '%s' is deprecated, "
                                "use '%s' instead.",
                                lognames[i].name, lognames[i].replacement);
                }

                mxs_log_set_priority_enabled(lognames[i].priority, config_truth_value(value));
            }
        }
    }
    return 1;
}

/**
 * Free an SSL structure
 *
 * @param ssl SSL structure to free
 */
static void
free_ssl_structure(SSL_LISTENER *ssl)
{
    if (ssl)
    {
        SSL_CTX_free(ssl->ctx);
        MXS_FREE(ssl->ssl_key);
        MXS_FREE(ssl->ssl_cert);
        MXS_FREE(ssl->ssl_ca_cert);
        MXS_FREE(ssl);
    }
}

/**
 * Form an SSL structure from listener section parameters
 *
 * @param obj The configuration object for the item being created
 * @param require_cert  Whether a certificate and key are required
 * @param *error_count  An error count which may be incremented
 * @return SSL_LISTENER structure or NULL
 */
SSL_LISTENER* make_ssl_structure (CONFIG_CONTEXT *obj, bool require_cert, int *error_count)
{
    char *ssl, *ssl_version, *ssl_cert, *ssl_key, *ssl_ca_cert, *ssl_cert_verify_depth;
    int local_errors = 0;
    SSL_LISTENER *new_ssl;

    ssl = config_get_value(obj->parameters, CN_SSL);

    if (ssl)
    {
        if (!strcmp(ssl, CN_REQUIRED))
        {
            if ((new_ssl = (SSL_LISTENER*)MXS_CALLOC(1, sizeof(SSL_LISTENER))) == NULL)
            {
                return NULL;
            }
            new_ssl->ssl_method_type = SERVICE_SSL_TLS_MAX;
            ssl_cert = config_get_value(obj->parameters, CN_SSL_CERT);
            ssl_key = config_get_value(obj->parameters, CN_SSL_KEY);
            ssl_ca_cert = config_get_value(obj->parameters, CN_SSL_CA_CERT);
            ssl_version = config_get_value(obj->parameters, CN_SSL_VERSION);
            ssl_cert_verify_depth = config_get_value(obj->parameters, CN_SSL_CERT_VERIFY_DEPTH);
            new_ssl->ssl_init_done = false;

            if (ssl_version)
            {
                if (listener_set_ssl_version(new_ssl, ssl_version) != 0)
                {
                    MXS_ERROR("Unknown parameter value for 'ssl_version' for"
                              " service '%s': %s", obj->object, ssl_version);
                    local_errors++;
                }
            }

            if (ssl_cert_verify_depth)
            {
                new_ssl->ssl_cert_verify_depth = atoi(ssl_cert_verify_depth);
                if (new_ssl->ssl_cert_verify_depth < 0)
                {
                    MXS_ERROR("Invalid parameter value for 'ssl_cert_verify_depth"
                              " for service '%s': %s", obj->object, ssl_cert_verify_depth);
                    new_ssl->ssl_cert_verify_depth = 0;
                    local_errors++;
                }
            }
            else
            {
                /**
                 * Default of 9 as per Linux man page
                 */
                new_ssl->ssl_cert_verify_depth = 9;
            }

            listener_set_certificates(new_ssl, ssl_cert, ssl_key, ssl_ca_cert);

            if (require_cert && new_ssl->ssl_cert == NULL)
            {
                local_errors++;
                MXS_ERROR("Server certificate missing for service '%s'."
                          "Please provide the path to the server certificate by adding "
                          "the ssl_cert=<path> parameter", obj->object);
            }

            if (require_cert && new_ssl->ssl_ca_cert == NULL)
            {
                local_errors++;
                MXS_ERROR("CA Certificate missing for service '%s'."
                          "Please provide the path to the certificate authority "
                          "certificate by adding the ssl_ca_cert=<path> parameter",
                          obj->object);
            }

            if (require_cert && new_ssl->ssl_key == NULL)
            {
                local_errors++;
                MXS_ERROR("Server private key missing for service '%s'. "
                          "Please provide the path to the server certificate key by "
                          "adding the ssl_key=<path> parameter",
                          obj->object);
            }

            if (require_cert && access(new_ssl->ssl_ca_cert, F_OK) != 0)
            {
                MXS_ERROR("Certificate authority file for service '%s' not found: %s",
                          obj->object,
                          new_ssl->ssl_ca_cert);
                local_errors++;
            }

            if (require_cert && access(new_ssl->ssl_cert, F_OK) != 0)
            {
                MXS_ERROR("Server certificate file for service '%s' not found: %s",
                          obj->object,
                          new_ssl->ssl_cert);
                local_errors++;
            }

            if (require_cert && access(new_ssl->ssl_key, F_OK) != 0)
            {
                MXS_ERROR("Server private key file for service '%s' not found: %s",
                          obj->object,
                          new_ssl->ssl_key);
                local_errors++;
            }

            if (0 == local_errors)
            {
                return new_ssl;
            }
            *error_count += local_errors;
            MXS_FREE(new_ssl);
        }
        else if (strcmp(ssl, "disabled") != 0)
        {
            MXS_ERROR("Unknown value for 'ssl': %s. Service will not use SSL.", ssl);
        }
    }
    return NULL;
}

void config_set_global_defaults()
{
    uint8_t mac_addr[6] = "";
    struct utsname uname_data;
    gateway.config_check = false;
    gateway.n_threads = DEFAULT_NTHREADS;
    gateway.n_nbpoll = DEFAULT_NBPOLLS;
    gateway.pollsleep = DEFAULT_POLLSLEEP;
    gateway.auth_conn_timeout = DEFAULT_AUTH_CONNECT_TIMEOUT;
    gateway.auth_read_timeout = DEFAULT_AUTH_READ_TIMEOUT;
    gateway.auth_write_timeout = DEFAULT_AUTH_WRITE_TIMEOUT;
    gateway.skip_permission_checks = false;
    gateway.syslog = 1;
    gateway.maxlog = 1;
    gateway.log_to_shm = 0;
    gateway.admin_port = DEFAULT_ADMIN_HTTP_PORT;
    gateway.admin_auth = true;
    gateway.admin_log_auth_failures = true;
    gateway.admin_enabled = true;
    strcpy(gateway.admin_host, DEFAULT_ADMIN_HOST);
    gateway.admin_ssl_key[0] = '\0';
    gateway.admin_ssl_cert[0] = '\0';
    gateway.admin_ssl_ca_cert[0] = '\0';
<<<<<<< HEAD
    gateway.passive = false;
    gateway.promoted_at = 0;
=======
    gateway.query_retries = DEFAULT_QUERY_RETRIES;
    gateway.query_retry_timeout = DEFAULT_QUERY_RETRY_TIMEOUT;
>>>>>>> 4ee5c991

    gateway.thread_stack_size = 0;
    pthread_attr_t attr;
    if (pthread_attr_init(&attr) == 0)
    {
        size_t thread_stack_size;
        if (pthread_attr_getstacksize(&attr, &thread_stack_size) == 0)
        {
            gateway.thread_stack_size = thread_stack_size;
        }
    }

    if (version_string != NULL)
    {
        gateway.version_string = MXS_STRDUP_A(version_string);
    }
    else
    {
        gateway.version_string = NULL;
    }
    gateway.id = 0;

    /* get release string */
    if (!config_get_release_string(gateway.release_string))
    {
        sprintf(gateway.release_string, "undefined");
    }

    /* get first mac_address in SHA1 */
    if (config_get_ifaddr(mac_addr))
    {
        gw_sha1_str(mac_addr, 6, gateway.mac_sha1);
    }
    else
    {
        memset(gateway.mac_sha1, '\0', sizeof(gateway.mac_sha1));
        memcpy(gateway.mac_sha1, "MAC-undef", 9);
    }

    /* get uname info */
    if (uname(&uname_data))
    {
        strcpy(gateway.sysname, "undefined");
    }
    else
    {
        strcpy(gateway.sysname, uname_data.sysname);
    }

    /* query_classifier */
    memset(gateway.qc_name, 0, sizeof(gateway.qc_name));
    gateway.qc_args = NULL;
    gateway.qc_sql_mode = QC_SQL_MODE_DEFAULT;
}

/**
 * Process a configuration context update and turn it into the set of object
 * we need.
 *
 * @param context       The configuration data
 */
static bool
process_config_update(CONFIG_CONTEXT *context)
{
    CONFIG_CONTEXT *obj;
    SERVICE        *service;
    SERVER         *server;

    /**
     * Process the data and create the services and servers defined
     * in the data.
     */
    obj = context;
    while (obj)
    {
        char *type = config_get_value(obj->parameters, CN_TYPE);
        if (type == NULL)
        {
            MXS_ERROR("Configuration object %s has no type.", obj->object);
        }
        else if (!strcmp(type, CN_SERVICE))
        {
            char *router = config_get_value(obj->parameters, CN_ROUTER);
            if (router)
            {
                if ((service = service_find(obj->object)) != NULL)
                {
                    char *user;
                    char *auth;
                    char *enable_root_user;

                    const char *max_connections;
                    const char *max_queued_connections;
                    const char *queued_connection_timeout;
                    char *connection_timeout;

                    char* auth_all_servers;
                    char* strip_db_esc;
                    char* max_slave_conn_str;
                    char* max_slave_rlag_str;
                    char *version_string;
                    char *allow_localhost_match_wildcard_host;

                    enable_root_user = config_get_value(obj->parameters, CN_ENABLE_ROOT_USER);

                    connection_timeout = config_get_value(obj->parameters, CN_CONNECTION_TIMEOUT);
                    max_connections = config_get_value_string(obj->parameters, CN_MAX_CONNECTIONS);
                    max_queued_connections = config_get_value_string(obj->parameters, "max_queued_connections");
                    queued_connection_timeout = config_get_value_string(obj->parameters, "queued_connection_timeout");
                    user = config_get_value(obj->parameters, CN_USER);
                    auth = config_get_password(obj->parameters);

                    auth_all_servers = config_get_value(obj->parameters, CN_AUTH_ALL_SERVERS);
                    strip_db_esc = config_get_value(obj->parameters, CN_STRIP_DB_ESC);
                    version_string = config_get_value(obj->parameters, CN_VERSION_STRING);
                    allow_localhost_match_wildcard_host =
                        config_get_value(obj->parameters, CN_LOCALHOST_MATCH_WILDCARD_HOST);

                    char *log_auth_warnings = config_get_value(obj->parameters, CN_LOG_AUTH_WARNINGS);
                    int truthval;
                    if (log_auth_warnings && (truthval = config_truth_value(log_auth_warnings)) != -1)
                    {
                        service->log_auth_warnings = (bool)truthval;
                    }

                    if (version_string)
                    {
                        serviceSetVersionString(service, version_string);
                    }

                    if (user && auth)
                    {
                        service_update(service, router, user, auth);
                        if (enable_root_user)
                        {
                            serviceEnableRootUser(service, config_truth_value(enable_root_user));
                        }

                        if (connection_timeout)
                        {
                            serviceSetTimeout(service, atoi(connection_timeout));
                        }

                        if (strlen(max_connections))
                        {
                            serviceSetConnectionLimits(service,
                                                       atoi(max_connections),
                                                       atoi(max_queued_connections),
                                                       atoi(queued_connection_timeout));
                        }

                        if (auth_all_servers)
                        {
                            serviceAuthAllServers(service, config_truth_value(auth_all_servers));
                        }

                        if (strip_db_esc)
                        {
                            serviceStripDbEsc(service, config_truth_value(strip_db_esc));
                        }

                        if (allow_localhost_match_wildcard_host)
                        {
                            serviceEnableLocalhostMatchWildcardHost(
                                service,
                                config_truth_value(allow_localhost_match_wildcard_host));
                        }

                    }

                    obj->element = service;
                }
            }
            else
            {
                obj->element = NULL;
                MXS_ERROR("No router defined for service '%s'.", obj->object);
            }
        }
        else if (!strcmp(type, "server"))
        {
            char *address = config_get_value(obj->parameters, CN_ADDRESS);
            char *port = config_get_value(obj->parameters, CN_PORT);

            if (address && port &&
                (server = server_find(address, atoi(port))) != NULL)
            {
                char *monuser = config_get_value(obj->parameters, CN_MONITORUSER);
                char *monpw = config_get_value(obj->parameters, CN_MONITORPW);
                server_update_credentials(server, monuser, monpw);
                obj->element = server;
            }
            else
            {
                create_new_server(obj);
            }
        }
        obj = obj->next;
    }

    return true;
}

/**
 * @brief Check if required parameters are missing
 *
 * @param name Module name
 * @param type Module type
 * @param params List of parameters for the object
 * @return True if at least one of the required parameters is missing
 */
static bool missing_required_parameters(const MXS_MODULE_PARAM *mod_params,
                                        MXS_CONFIG_PARAMETER *params)
{
    bool rval = false;

    if (mod_params)
    {
        for (int i = 0; mod_params[i].name; i++)
        {
            if ((mod_params[i].options & MXS_MODULE_OPT_REQUIRED) &&
                config_get_param(params, mod_params[i].name) == NULL)
            {
                MXS_ERROR("Mandatory parameter '%s' is not defined.", mod_params[i].name);
                rval = true;
            }
        }
    }

    return rval;
}

static bool is_path_parameter(const MXS_MODULE_PARAM *params, const char *name)
{
    bool rval = false;

    if (params)
    {
        for (int i = 0; params[i].name; i++)
        {
            if (strcmp(params[i].name, name) == 0 && params[i].type == MXS_MODULE_PARAM_PATH)
            {
                rval = true;
                break;
            }
        }
    }

    return rval;
}

static void process_path_parameter(MXS_CONFIG_PARAMETER *param)
{
    if (*param->value != '/')
    {
        const char *mod_dir = get_module_configdir();
        size_t size = strlen(param->value) + strlen(mod_dir) + 3;
        char *value = (char*)MXS_MALLOC(size);
        MXS_ABORT_IF_NULL(value);

        sprintf(value, "/%s/%s", mod_dir, param->value);
        clean_up_pathname(value);
        MXS_FREE(param->value);
        param->value = value;
    }
}

/**
 * @brief Check that the configuration objects have valid parameters
 *
 * @param context Configuration context
 * @return True if the configuration is OK, false if errors were detected
 */
static bool
check_config_objects(CONFIG_CONTEXT *context)
{
    bool rval = true;
    CONFIG_CONTEXT *obj = context;

    while (obj)
    {
        const char **param_set = NULL;
        const char *module = NULL;
        const char *type;
        const char *module_type = NULL;

        if (obj->parameters && (type = config_get_value(obj->parameters, CN_TYPE)))
        {
            if (!strcmp(type, CN_SERVICE))
            {
                param_set = config_service_params;
                module = config_get_value(obj->parameters, CN_ROUTER);
                module_type = MODULE_ROUTER;
            }
            else if (!strcmp(type, CN_LISTENER))
            {
                param_set = config_listener_params;
            }
            else if (!strcmp(type, CN_MONITOR))
            {
                param_set = config_monitor_params;
                module = config_get_value(obj->parameters, CN_MODULE);
                module_type = MODULE_MONITOR;
            }
            else if (!strcmp(type, CN_FILTER))
            {
                param_set = config_filter_params;
                module = config_get_value(obj->parameters, CN_MODULE);
                module_type = MODULE_FILTER;
            }
        }

        const MXS_MODULE *mod = module ? get_module(module, module_type) : NULL;

        if (param_set != NULL)
        {
            MXS_CONFIG_PARAMETER *params = obj->parameters;
            while (params)
            {
                int found = 0;
                for (int i = 0; param_set[i]; i++)
                {
                    if (!strcmp(params->name, param_set[i]))
                    {
                        found = 1;
                    }
                }

                if (found == 0)
                {
                    if (mod == NULL ||
                        !config_param_is_valid(mod->parameters, params->name, params->value, context))
                    {
                        MXS_ERROR("Unexpected parameter '%s' for object '%s' of type '%s', "
                                  "or '%s' is an invalid value for parameter '%s'.",
                                  params->name, obj->object, type, params->value, params->name);
                        rval = false;
                    }
                    else if (is_path_parameter(mod->parameters, params->name))
                    {
                        process_path_parameter(params);
                    }
                    else
                    {
                        /** Fix old-style object names */
                        config_fix_param(mod->parameters, params);
                    }
                }
                params = params->next;
            }
        }

        if (mod && missing_required_parameters(mod->parameters, obj->parameters))
        {
            rval = false;
        }

        obj = obj->next;
    }

    return rval;
}

int
config_truth_value(const char *str)
{
    if (strcasecmp(str, "true") == 0 || strcasecmp(str, "on") == 0 ||
        strcasecmp(str, "yes") == 0 || strcasecmp(str, "1") == 0)
    {
        return 1;
    }
    if (strcasecmp(str, "false") == 0 || strcasecmp(str, "off") == 0 ||
        strcasecmp(str, "no") == 0 || strcasecmp(str, "0") == 0)
    {
        return 0;
    }

    return -1;
}

/**
 * Get the MAC address of first network interface
 *
 * and fill the provided allocated buffer with SHA1 encoding
 * @param output        Allocated 6 bytes buffer
 * @return 1 on success, 0 on failure
 *
 */
int
config_get_ifaddr(unsigned char *output)
{
    struct ifreq ifr;
    struct ifconf ifc;
    char buf[1024];
    struct ifreq* it;
    struct ifreq* end;
    int success = 0;

    int sock = socket(AF_INET, SOCK_DGRAM, IPPROTO_IP);
    if (sock == -1)
    {
        return 0;
    }

    ifc.ifc_len = sizeof(buf);
    ifc.ifc_buf = buf;
    if (ioctl(sock, SIOCGIFCONF, &ifc) == -1)
    {
        close(sock);
        return 0;
    }

    it = ifc.ifc_req;
    end = it + (ifc.ifc_len / sizeof(struct ifreq));

    for (; it != end; ++it)
    {
        strcpy(ifr.ifr_name, it->ifr_name);

        if (ioctl(sock, SIOCGIFFLAGS, &ifr) == 0)
        {
            if (!(ifr.ifr_flags & IFF_LOOPBACK))
            {
                /* don't count loopback */
                if (ioctl(sock, SIOCGIFHWADDR, &ifr) == 0)
                {
                    success = 1;
                    break;
                }
            }
        }
        else
        {
            close(sock);
            return 0;
        }
    }

    if (success)
    {
        memcpy(output, ifr.ifr_hwaddr.sa_data, 6);
    }
    close(sock);

    return success;
}

/**
 * Get the linux distribution info
 *
 * @param release The buffer where the found distribution is copied.
 *                Assumed to be at least _RELEASE_STR_LENGTH bytes.
 *
 * @return 1 on success, 0 on failure
 */
static int
config_get_release_string(char* release)
{
    const char *masks[] =
    {
        "/etc/*-version", "/etc/*-release",
        "/etc/*_version", "/etc/*_release"
    };

    bool have_distribution;
    char distribution[RELEASE_STR_LENGTH] = "";
    int fd;

    have_distribution = false;

    /* get data from lsb-release first */
    if ((fd = open("/etc/lsb-release", O_RDONLY)) != -1)
    {
        /* LSB-compliant distribution! */
        size_t len = read(fd, (char*)distribution, sizeof(distribution) - 1);
        close(fd);

        if (len != (size_t) - 1)
        {
            distribution[len] = 0;

            char *found = strstr(distribution, "DISTRIB_DESCRIPTION=");

            if (found)
            {
                have_distribution = true;
                char *end = strstr(found, "\n");
                if (end == NULL)
                {
                    end = distribution + len;
                }
                found += 20; // strlen("DISTRIB_DESCRIPTION=")

                if (*found == '"' && end[-1] == '"')
                {
                    found++;
                    end--;
                }
                *end = 0;

                char *to = strcpy(distribution, "lsb: ");
                memmove(to, found, end - found + 1 < INT_MAX ? end - found + 1 : INT_MAX);

                strcpy(release, to);

                return 1;
            }
        }
    }

    /* if not an LSB-compliant distribution */
    for (int i = 0; !have_distribution && i < 4; i++)
    {
        glob_t found;
        char *new_to;

        if (glob(masks[i], GLOB_NOSORT, NULL, &found) == 0)
        {
            int fd;
            size_t k = 0;
            int skipindex = 0;
            int startindex = 0;

            for (k = 0; k < found.gl_pathc; k++)
            {
                if (strcmp(found.gl_pathv[k], "/etc/lsb-release") == 0)
                {
                    skipindex = k;
                }
            }

            if (skipindex == 0)
            {
                startindex++;
            }

            if ((fd = open(found.gl_pathv[startindex], O_RDONLY)) != -1)
            {
                /*
                  +5 and -8 below cut the file name part out of the
                  full pathname that corresponds to the mask as above.
                */
                new_to = strncpy(distribution, found.gl_pathv[0] + 5, RELEASE_STR_LENGTH - 1);
                new_to += 8;
                *new_to++ = ':';
                *new_to++ = ' ';

                size_t to_len = distribution + sizeof(distribution) - 1 - new_to;
                size_t len = read(fd, (char*)new_to, to_len);

                close(fd);

                if (len != (size_t) - 1)
                {
                    new_to[len] = 0;
                    char *end = strstr(new_to, "\n");
                    if (end)
                    {
                        *end = 0;
                    }

                    have_distribution = true;
                    strncpy(release, new_to, RELEASE_STR_LENGTH);
                }
            }
        }
        globfree(&found);
    }

    if (have_distribution)
    {
        return 1;
    }
    else
    {
        return 0;
    }
}

unsigned long config_get_gateway_id()
{
    return gateway.id;
}

bool config_add_param(CONFIG_CONTEXT* obj, const char* key, const char* value)
{
    ss_dassert(config_get_param(obj->parameters, key) == NULL);
    bool rval = false;
    char *my_key = MXS_STRDUP(key);
    char *my_value = MXS_STRDUP(value);
    MXS_CONFIG_PARAMETER* param = (MXS_CONFIG_PARAMETER *)MXS_MALLOC(sizeof(*param));

    if (my_key && my_value && param)
    {
        param->name = my_key;
        param->value = my_value;
        param->next = obj->parameters;
        obj->parameters = param;
        rval = true;
    }
    else
    {
        MXS_FREE(my_key);
        MXS_FREE(my_value);
        MXS_FREE(param);
    }

    return rval;
}

bool config_append_param(CONFIG_CONTEXT* obj, const char* key, const char* value)
{
    MXS_CONFIG_PARAMETER *param = config_get_param(obj->parameters, key);
    ss_dassert(param);
    int paramlen = strlen(param->value) + strlen(value) + 2;
    char tmp[paramlen];
    bool rval = false;

    strcpy(tmp, param->value);
    strcat(tmp, ",");
    strcat(tmp, value);

    char *new_value = config_clean_string_list(tmp);

    if (new_value)
    {
        MXS_FREE(param->value);
        param->value = new_value;
        rval = true;
    }

    return rval;
}

bool config_replace_param(CONFIG_CONTEXT* obj, const char* key, const char* value)
{
    MXS_CONFIG_PARAMETER *param = config_get_param(obj->parameters, key);
    ss_dassert(param);
    char *new_value = MXS_STRDUP(value);
    bool rval;

    if (new_value)
    {
        MXS_FREE(param->value);
        param->value = new_value;
        rval = true;
    }

    return rval;
}

MXS_CONFIG* config_get_global_options()
{
    return &gateway;
}

/**
 * Check if sections are defined multiple times in the configuration file.
 *
 * @param filename Path to the configuration file
 * @param context  The context object used for tracking the duplication
 *                 section information.
 *
 * @return True if duplicate sections were found or an error occurred
 */
bool config_has_duplicate_sections(const char* filename, DUPLICATE_CONTEXT* context)
{
    bool rval = false;

    int size = 1024;
    char *buffer = (char*)MXS_MALLOC(size * sizeof(char));

    if (buffer)
    {
        FILE* file = fopen(filename, "r");

        if (file)
        {
            while (maxscale_getline(&buffer, &size, file) > 0)
            {
                if (pcre2_match(context->re, (PCRE2_SPTR) buffer,
                                PCRE2_ZERO_TERMINATED, 0, 0,
                                context->mdata, NULL) > 0)
                {
                    /**
                     * Neither of the PCRE2 calls will fail since we know the pattern
                     * beforehand and we allocate enough memory from the stack
                     */
                    PCRE2_SIZE len;
                    pcre2_substring_length_bynumber(context->mdata, 1, &len);
                    len += 1; /** one for the null terminator */
                    PCRE2_UCHAR section[len];
                    pcre2_substring_copy_bynumber(context->mdata, 1, section, &len);

                    if (hashtable_add(context->hash, section, (char*)"") == 0)
                    {
                        MXS_ERROR("Duplicate section found: %s", section);
                        rval = true;
                    }
                }
            }
            fclose(file);
        }
        else
        {
            MXS_ERROR("Failed to open file '%s': %s", filename, mxs_strerror(errno));
            rval = true;
        }
    }
    else
    {
        MXS_OOM_MESSAGE("Failed to allocate enough memory when checking"
                        " for duplicate sections in configuration file.");
        rval = true;
    }

    MXS_FREE(buffer);
    return rval;
}


/**
 * Read from a FILE pointer until a newline character or the end of the file is found.
 * The provided buffer will be reallocated if it is too small to store the whole
 * line. The size after the reallocation will be stored in @c size. The read line
 * will be stored in @c dest and it will always be null terminated. The newline
 * character will not be copied into the buffer.
 * @param dest Pointer to a buffer of at least @c size bytes
 * @param size Size of the buffer
 * @param file A valid file stream
 * @return When a complete line was successfully read the function returns 1. If
 * the end of the file was reached before any characters were read the return value
 * will be 0. If the provided buffer could not be reallocated to store the complete
 * line the original size will be retained, everything read up to this point
 * will be stored in it as a null terminated string and -1 will be returned.
 */
int maxscale_getline(char** dest, int* size, FILE* file)
{
    char* destptr = *dest;
    int offset = 0;

    if (feof(file))
    {
        return 0;
    }

    while (true)
    {
        if (*size <= offset)
        {
            char* tmp = (char*)MXS_REALLOC(destptr, *size * 2);
            if (tmp)
            {
                destptr = tmp;
                *size *= 2;
            }
            else
            {
                destptr[offset - 1] = '\0';
                *dest = destptr;
                return -1;
            }
        }

        if ((destptr[offset] = fgetc(file)) == '\n' || feof(file))
        {
            destptr[offset] = '\0';
            break;
        }
        offset++;
    }

    *dest = destptr;
    return 1;
}

/**
 * Validate the SSL parameters for a service
 * @param ssl_cert SSL certificate (private key)
 * @param ssl_ca_cert SSL CA certificate
 * @param ssl_key SSL key (public key)
 * @return 0 if parameters are valid otherwise the number of errors if errors
 * were detected
 */
static int validate_ssl_parameters(CONFIG_CONTEXT* obj, char *ssl_cert, char *ssl_ca_cert, char *ssl_key)
{
    int error_count = 0;
    if (ssl_cert == NULL)
    {
        error_count++;
        MXS_ERROR("Server certificate missing for listener '%s'."
                  "Please provide the path to the server certificate by adding "
                  "the ssl_cert=<path> parameter", obj->object);
    }
    else if (access(ssl_cert, F_OK) != 0)
    {
        error_count++;
        MXS_ERROR("Server certificate file for listener '%s' not found: %s",
                  obj->object, ssl_cert);
    }

    if (ssl_ca_cert == NULL)
    {
        error_count++;
        MXS_ERROR("CA Certificate missing for listener '%s'."
                  "Please provide the path to the certificate authority "
                  "certificate by adding the ssl_ca_cert=<path> parameter",
                  obj->object);
    }
    else if (access(ssl_ca_cert, F_OK) != 0)
    {
        error_count++;
        MXS_ERROR("Certificate authority file for listener '%s' "
                  "not found: %s", obj->object, ssl_ca_cert);
    }

    if (ssl_key == NULL)
    {
        error_count++;
        MXS_ERROR("Server private key missing for listener '%s'. "
                  "Please provide the path to the server certificate key by "
                  "adding the ssl_key=<path> parameter", obj->object);
    }
    else if (access(ssl_key, F_OK) != 0)
    {
        error_count++;
        MXS_ERROR("Server private key file for listener '%s' not found: %s",
                  obj->object, ssl_key);
    }
    return error_count;
}

/**
 * @brief Add default parameters for a module to the configuration context
 *
 * Only parameters that aren't defined are added to the configuration context.
 * This allows users to override the default values.
 *
 * @param ctx Configuration context where the default parameters are added
 * @param module Name of the module
 */
void config_add_defaults(CONFIG_CONTEXT *ctx, const MXS_MODULE_PARAM *params)
{
    if (params)
    {
        for (int i = 0; params[i].name; i++)
        {
            if (params[i].default_value &&
                config_get_param(ctx->parameters, params[i].name) == NULL)
            {
                bool rv = config_add_param(ctx, params[i].name, params[i].default_value);
                MXS_ABORT_IF_FALSE(rv);
            }
        }
    }
}

static json_t* param_value_json(const MXS_CONFIG_PARAMETER* param,
                                const MXS_MODULE* mod)
{
    json_t* rval = NULL;

    for (int i = 0; mod->parameters[i].name; i++)
    {
        if (strcmp(mod->parameters[i].name, param->name) == 0)
        {
            switch (mod->parameters[i].type)
            {
            case MXS_MODULE_PARAM_COUNT:
            case MXS_MODULE_PARAM_INT:
                rval = json_integer(strtol(param->value, NULL, 10));
                break;

            case MXS_MODULE_PARAM_BOOL:
                rval = json_boolean(config_truth_value(param->value));
                break;

            default:
                rval = json_string(param->value);
                break;
            }
        }
    }

    return rval;
}

void config_add_module_params_json(const MXS_MODULE* mod, MXS_CONFIG_PARAMETER* parameters,
                                   const char** type_params, json_t* output)
{
    set<string> param_set;

    for (int i = 0; type_params[i]; i++)
    {
        param_set.insert(type_params[i]);
    }

    for (MXS_CONFIG_PARAMETER* p = parameters; p; p = p->next)
    {
        if (param_set.find(p->name) == param_set.end())
        {
            json_object_set_new(output, p->name, param_value_json(p, mod));
        }
    }
}

/**
 * Create a new router for a service
 * @param obj Service configuration context
 * @return True if configuration was successful, false if an error occurred.
 */
int create_new_service(CONFIG_CONTEXT *obj)
{
    char *router = config_get_value(obj->parameters, CN_ROUTER);
    if (router == NULL)
    {
        obj->element = NULL;
        MXS_ERROR("No router defined for service '%s'.", obj->object);
        return 1;
    }
    else if ((obj->element = service_alloc(obj->object, router)) == NULL)
    {
        MXS_ERROR("Service creation failed.");
        return 1;
    }

    SERVICE* service = (SERVICE*) obj->element;
    int error_count = 0;
    MXS_CONFIG_PARAMETER* param;

    char *retry = config_get_value(obj->parameters, CN_RETRY_ON_FAILURE);
    if (retry)
    {
        serviceSetRetryOnFailure(service, retry);
    }

    char *enable_root_user = config_get_value(obj->parameters, CN_ENABLE_ROOT_USER);
    if (enable_root_user)
    {
        serviceEnableRootUser(service, config_truth_value(enable_root_user));
    }

    char *max_retry_interval = config_get_value(obj->parameters, CN_MAX_RETRY_INTERVAL);

    if (max_retry_interval)
    {
        char *endptr;
        long val = strtol(max_retry_interval, &endptr, 10);

        if (val && *endptr == '\0')
        {
            service_set_retry_interval(service, val);
        }
        else
        {
            MXS_ERROR("Invalid value for 'max_retry_interval': %s", max_retry_interval);
            error_count++;
        }
    }

    char *connection_timeout = config_get_value(obj->parameters, CN_CONNECTION_TIMEOUT);
    if (connection_timeout)
    {
        serviceSetTimeout(service, atoi(connection_timeout));
    }

    const char *max_connections = config_get_value_string(obj->parameters, CN_MAX_CONNECTIONS);
    const char *max_queued_connections = config_get_value_string(obj->parameters, "max_queued_connections");
    const char *queued_connection_timeout = config_get_value_string(obj->parameters, "queued_connection_timeout");
    if (strlen(max_connections))
    {
        serviceSetConnectionLimits(service, atoi(max_connections),
                                   atoi(max_queued_connections), atoi(queued_connection_timeout));
    }

    char *auth_all_servers = config_get_value(obj->parameters, CN_AUTH_ALL_SERVERS);
    if (auth_all_servers)
    {
        serviceAuthAllServers(service, config_truth_value(auth_all_servers));
    }

    char *strip_db_esc = config_get_value(obj->parameters, CN_STRIP_DB_ESC);
    if (strip_db_esc)
    {
        serviceStripDbEsc(service, config_truth_value(strip_db_esc));
    }

    char *weightby = config_get_value(obj->parameters, CN_WEIGHTBY);
    if (weightby)
    {
        serviceWeightBy(service, weightby);
    }

    char *wildcard = config_get_value(obj->parameters, CN_LOCALHOST_MATCH_WILDCARD_HOST);
    if (wildcard)
    {
        serviceEnableLocalhostMatchWildcardHost(service, config_truth_value(wildcard));
    }

    char *user = config_get_value(obj->parameters, CN_USER);
    char *auth = config_get_password(obj->parameters);

    if (user && auth)
    {
        serviceSetUser(service, user, auth);
    }
    else if (!rcap_type_required(service_get_capabilities(service), RCAP_TYPE_NO_AUTH))
    {
        error_count++;
        MXS_ERROR("Service '%s' is missing %s%s%s.",
                  obj->object,
                  user ? "" : "the 'user' parameter",
                  !user && !auth ? " and " : "",
                  auth ? "" : "the 'password' or 'passwd' parameter");
    }

    char *log_auth_warnings = config_get_value(obj->parameters, CN_LOG_AUTH_WARNINGS);
    if (log_auth_warnings)
    {
        int truthval = config_truth_value(log_auth_warnings);
        if (truthval != -1)
        {
            service->log_auth_warnings = (bool) truthval;
        }
        else
        {
            MXS_ERROR("Invalid value for 'log_auth_warnings': %s", log_auth_warnings);
        }
    }

    char *version_string = config_get_value(obj->parameters, CN_VERSION_STRING);
    if (version_string)
    {
        /** Add the 5.5.5- string to the start of the version string if
         * the version string starts with "10.".
         * This mimics MariaDB 10.0 replication which adds 5.5.5- for backwards compatibility. */
        if (version_string[0] != '5')
        {
            size_t len = strlen(version_string) + strlen("5.5.5-") + 1;
            char ver[len];
            snprintf(ver, sizeof(ver), "5.5.5-%s", version_string);
            serviceSetVersionString(service, ver);
        }
        else
        {
            serviceSetVersionString(service, version_string);
        }
    }
    else if (gateway.version_string)
    {
        serviceSetVersionString(service, gateway.version_string);
    }


    /** Store the configuration parameters for the service */
    const MXS_MODULE *mod = get_module(router, MODULE_ROUTER);

    if (mod)
    {
        config_add_defaults(obj, mod->parameters);
        service_add_parameters(service, obj->parameters);
    }
    else
    {
        error_count++;
    }

    return error_count;
}

/**
 * Check if a parameter is a default server parameter.
 * @param param Parameter name
 * @return True if it is one of the standard server parameters
 */
bool is_normal_server_parameter(const char *param)
{
    for (int i = 0; server_params[i]; i++)
    {
        if (strcmp(param, server_params[i]) == 0)
        {
            return true;
        }
    }
    return false;
}

/**
 * Create a new server
 * @param obj Server configuration context
 * @return Number of errors
 */
int create_new_server(CONFIG_CONTEXT *obj)
{
    int error_count = 0;
    char *address = config_get_value(obj->parameters, CN_ADDRESS);
    char *port = config_get_value(obj->parameters, CN_PORT);
    char *protocol = config_get_value(obj->parameters, CN_PROTOCOL);
    char *monuser = config_get_value(obj->parameters, CN_MONITORUSER);
    char *monpw = config_get_value(obj->parameters, CN_MONITORPW);
    char *auth = config_get_value(obj->parameters, CN_AUTHENTICATOR);
    char *auth_opts = config_get_value(obj->parameters, CN_AUTHENTICATOR_OPTIONS);

    if (address && port && protocol)
    {
        if ((obj->element = server_alloc(obj->object, address, atoi(port), protocol, auth, auth_opts)) == NULL)
        {
            MXS_ERROR("Failed to create a new server, memory allocation failed.");
            error_count++;
        }
    }
    else
    {
        obj->element = NULL;
        MXS_ERROR("Server '%s' is missing a required configuration parameter. A "
                  "server must have address, port and protocol defined.", obj->object);
        error_count++;
    }

    if (error_count == 0)
    {
        SERVER *server = (SERVER*)obj->element;

        if (monuser && monpw)
        {
            server_add_mon_user(server, monuser, monpw);
        }
        else if (monuser && monpw == NULL)
        {
            MXS_ERROR("Server '%s' has a monitoruser defined but no corresponding "
                      "password.", obj->object);
            error_count++;
        }

        char *endptr;
        const char *poolmax = config_get_value_string(obj->parameters, CN_PERSISTPOOLMAX);
        if (poolmax)
        {
            long int persistpoolmax = strtol(poolmax, &endptr, 0);
            if (*endptr != '\0' || persistpoolmax < 0)
            {
                MXS_ERROR("Invalid value for 'persistpoolmax' for server %s: %s",
                          server->unique_name, poolmax);
                error_count++;
            }
            else
            {
                server->persistpoolmax = persistpoolmax;
            }
        }

        const char *persistmax = config_get_value_string(obj->parameters, CN_PERSISTMAXTIME);
        if (persistmax)
        {
            long int persistmaxtime = strtol(persistmax, &endptr, 0);
            if (*endptr != '\0' || persistmaxtime < 0)
            {
                MXS_ERROR("Invalid value for 'persistmaxtime' for server %s: %s",
                          server->unique_name, persistmax);
                error_count++;
            }
            else
            {
                server->persistmaxtime = persistmaxtime;
            }
        }

        const char* proxy_protocol = config_get_value_string(obj->parameters, CN_PROXY_PROTOCOL);
        if (*proxy_protocol)
        {
            int truth_value = config_truth_value(proxy_protocol);
            if (truth_value == 1)
            {
                server->proxy_protocol = true;
            }
            else if (truth_value == 0)
            {
                server->proxy_protocol = false;
            }
            else
            {
                MXS_ERROR("Invalid value for '%s' for server %s: %s",
                          CN_PROXY_PROTOCOL, server->unique_name, proxy_protocol);
                error_count++;
            }
        }

        MXS_CONFIG_PARAMETER *params = obj->parameters;

        server->server_ssl = make_ssl_structure(obj, false, &error_count);
        if (server->server_ssl && listener_init_SSL(server->server_ssl) != 0)
        {
            MXS_ERROR("Unable to initialize server SSL");
        }

        while (params)
        {
            if (!is_normal_server_parameter(params->name))
            {
                server_add_parameter(server, params->name, params->value);
            }
            params = params->next;
        }
    }
    return error_count;
}

/**
 * Configure a new service
 *
 * Add servers, router options and filters to a new service.
 * @param context The complete configuration context
 * @param obj The service configuration context
 * @return Number of errors
 */
int configure_new_service(CONFIG_CONTEXT *context, CONFIG_CONTEXT *obj)
{
    int error_count = 0;
    char *filters = config_get_value(obj->parameters, CN_FILTERS);
    char *servers = config_get_value(obj->parameters, CN_SERVERS);
    char *monitor = config_get_value(obj->parameters, CN_MONITOR);
    char *roptions = config_get_value(obj->parameters, CN_ROUTER_OPTIONS);
    SERVICE *service = (SERVICE*)obj->element;

    if (service)
    {
        if (monitor)
        {
            if (servers)
            {
                MXS_WARNING("Both `monitor` and `servers` are defined. Only the "
                            "value of `monitor` will be used.");
            }

            /** `monitor` takes priority over `servers` */
            servers = NULL;

            for (CONFIG_CONTEXT *ctx = context; ctx; ctx = ctx->next)
            {
                if (strcmp(ctx->object, monitor) == 0)
                {
                    servers = config_get_value(ctx->parameters, CN_SERVERS);
                    break;
                }
            }

            if (servers == NULL)
            {
                MXS_ERROR("Unable to find monitor '%s'.", monitor);
                error_count++;
            }
        }

        if (servers)
        {
            char srv_list[strlen(servers) + 1];
            strcpy(srv_list, servers);
            char *lasts;
            char *s = strtok_r(srv_list, ",", &lasts);
            while (s)
            {
                CONFIG_CONTEXT *obj1 = context;
                int found = 0;
                while (obj1)
                {
                    if (strcmp(trim(s), obj1->object) == 0 && obj1->element)
                    {
                        found = 1;
                        serviceAddBackend(service, (SERVER*)obj1->element);
                        break;
                    }
                    obj1 = obj1->next;
                }

                if (!found)
                {
                    MXS_ERROR("Unable to find server '%s' that is "
                              "configured as part of service '%s'.", s, obj->object);
                    error_count++;
                }
                s = strtok_r(NULL, ",", &lasts);
            }
        }

        if (roptions)
        {
            char *lasts;
            char *s = strtok_r(roptions, ",", &lasts);
            while (s)
            {
                serviceAddRouterOption(service, s);
                s = strtok_r(NULL, ",", &lasts);
            }
        }

        if (filters)
        {
            if (!serviceSetFilters(service, filters))
            {
                error_count++;
            }
        }
    }

    return error_count;
}

/**
 * Create a new monitor
 * @param context The complete configuration context
 * @param obj Monitor configuration context
 * @param monitorhash Hashtable containing the servers that are already monitored
 * @return Number of errors
 */
int create_new_monitor(CONFIG_CONTEXT *context, CONFIG_CONTEXT *obj, HASHTABLE* monitorhash)
{
    int error_count = 0;

    char *module = config_get_value(obj->parameters, CN_MODULE);
    if (module)
    {
        if ((obj->element = monitor_alloc(obj->object, module)) == NULL)
        {
            MXS_ERROR("Failed to create monitor '%s'.", obj->object);
            error_count++;
        }
    }
    else
    {
        obj->element = NULL;
        MXS_ERROR("Monitor '%s' is missing the required 'module' parameter.", obj->object);
        error_count++;
    }

    char *servers = config_get_value(obj->parameters, CN_SERVERS);

    if (error_count == 0)
    {
        MXS_MONITOR* monitor = (MXS_MONITOR*)obj->element;
        const MXS_MODULE *mod = get_module(module, MODULE_MONITOR);

        if (mod)
        {
            config_add_defaults(obj, mod->parameters);
            monitorAddParameters(monitor, obj->parameters);
        }
        else
        {
            error_count++;
        }

        char *interval_str = config_get_value(obj->parameters, CN_MONITOR_INTERVAL);
        if (interval_str)
        {
            char *endptr;
            long interval = strtol(interval_str, &endptr, 0);
            /* The interval must be >0 because it is used as a divisor.
                Perhaps a greater minimum value should be added? */
            if (*endptr == '\0' && interval > 0)
            {
                monitorSetInterval(monitor, (unsigned long)interval);
            }
            else
            {
                MXS_NOTICE("Invalid '%s' parameter for monitor '%s', "
                           "using default value of %d milliseconds.",
                           CN_MONITOR_INTERVAL, obj->object, DEFAULT_MONITOR_INTERVAL);
            }
        }
        else
        {
            MXS_NOTICE("Monitor '%s' is missing the '%s' parameter, "
                       "using default value of %d milliseconds.",
                       CN_MONITOR_INTERVAL, obj->object, DEFAULT_MONITOR_INTERVAL);
        }

        char *journal_age = config_get_value(obj->parameters, CN_JOURNAL_MAX_AGE);
        if (journal_age)
        {
            char *endptr;
            long interval = strtol(journal_age, &endptr, 0);

            if (*endptr == '\0' && interval > 0)
            {
                monitorSetJournalMaxAge(monitor, (time_t)interval);
            }
            else
            {
                error_count++;
                MXS_NOTICE("Invalid '%s' parameter for monitor '%s'",
                           CN_JOURNAL_MAX_AGE, obj->object);
            }
        }
        else
        {
            MXS_NOTICE("Monitor '%s' is missing the '%s' parameter, "
                       "using default value of %d seconds.",
                       obj->object, CN_JOURNAL_MAX_AGE, DEFAULT_JOURNAL_MAX_AGE);
        }

        char *script_timeout = config_get_value(obj->parameters, CN_SCRIPT_TIMEOUT);
        if (script_timeout)
        {
            char *endptr;
            long interval = strtol(script_timeout, &endptr, 0);

            if (*endptr == '\0' && interval > 0)
            {
                monitorSetScriptTimeout(monitor, (uint32_t)interval);
            }
            else
            {
                error_count++;
                MXS_NOTICE("Invalid '%s' parameter for monitor '%s'",
                           CN_SCRIPT_TIMEOUT, obj->object);
            }
        }
        else
        {
            MXS_NOTICE("Monitor '%s' is missing the '%s' parameter, "
                       "using default value of %d seconds.",
                       obj->object, CN_SCRIPT_TIMEOUT, DEFAULT_SCRIPT_TIMEOUT);
        }

        char *connect_timeout = config_get_value(obj->parameters, CN_BACKEND_CONNECT_TIMEOUT);
        if (connect_timeout)
        {
            if (!monitorSetNetworkTimeout(monitor, MONITOR_CONNECT_TIMEOUT, atoi(connect_timeout)))
            {
                MXS_ERROR("Failed to set '%s'", CN_BACKEND_CONNECT_TIMEOUT);
                error_count++;
            }
        }

        char *read_timeout = config_get_value(obj->parameters, CN_BACKEND_READ_TIMEOUT);
        if (read_timeout)
        {
            if (!monitorSetNetworkTimeout(monitor, MONITOR_READ_TIMEOUT, atoi(read_timeout)))
            {
                MXS_ERROR("Failed to set '%s'", CN_BACKEND_READ_TIMEOUT);
                error_count++;
            }
        }

        char *write_timeout = config_get_value(obj->parameters, CN_BACKEND_WRITE_TIMEOUT);
        if (write_timeout)
        {
            if (!monitorSetNetworkTimeout(monitor, MONITOR_WRITE_TIMEOUT, atoi(write_timeout)))
            {
                MXS_ERROR("Failed to set '%s'", CN_BACKEND_WRITE_TIMEOUT);
                error_count++;
            }
        }

        char *connect_attempts = config_get_value(obj->parameters, CN_BACKEND_CONNECT_ATTEMPTS);
        if (connect_attempts)
        {
            if (!monitorSetNetworkTimeout(monitor, MONITOR_CONNECT_ATTEMPTS, atoi(connect_attempts)))
            {
                MXS_ERROR("Failed to set '%s'", CN_BACKEND_CONNECT_ATTEMPTS);
                error_count++;
            }
        }

        if (servers)
        {
            /* get the servers to monitor */
            char *s, *lasts;
            s = strtok_r(servers, ",", &lasts);
            while (s)
            {
                CONFIG_CONTEXT *obj1 = context;
                int found = 0;
                while (obj1)
                {
                    if (strcmp(trim(s), obj1->object) == 0 && obj->element && obj1->element)
                    {
                        found = 1;
                        if (hashtable_add(monitorhash, obj1->object, (char*)"") == 0)
                        {
                            MXS_WARNING("Multiple monitors are monitoring server [%s]. "
                                        "This will cause undefined behavior.",
                                        obj1->object);
                        }
                        monitorAddServer(monitor, (SERVER*)obj1->element);
                    }
                    obj1 = obj1->next;
                }
                if (!found)
                {
                    MXS_ERROR("Unable to find server '%s' that is "
                              "configured in the monitor '%s'.", s, obj->object);
                    error_count++;
                }

                s = strtok_r(NULL, ",", &lasts);
            }
        }

        char *user = config_get_value(obj->parameters, CN_USER);
        char *passwd = config_get_password(obj->parameters);
        if (user && passwd)
        {
            monitorAddUser(monitor, user, passwd);
        }
        else if (user)
        {
            MXS_ERROR("Monitor '%s' defines a username but does not define a password.",
                      obj->object);
            error_count++;
        }
    }

    return error_count;
}

/**
 * Create a new listener for a service
 * @param obj Listener configuration context
 * @param startnow If true, start the listener now
 * @return Number of errors
 */
int create_new_listener(CONFIG_CONTEXT *obj)
{
    int error_count = 0;
    char *raw_service_name = config_get_value(obj->parameters, CN_SERVICE);
    char *port = config_get_value(obj->parameters, CN_PORT);
    char *address = config_get_value(obj->parameters, CN_ADDRESS);
    char *protocol = config_get_value(obj->parameters, CN_PROTOCOL);
    char *socket = config_get_value(obj->parameters, CN_SOCKET);
    char *authenticator = config_get_value(obj->parameters, CN_AUTHENTICATOR);
    char *authenticator_options = config_get_value(obj->parameters, CN_AUTHENTICATOR_OPTIONS);

    if (raw_service_name && protocol && (socket || port))
    {
        char service_name[strlen(raw_service_name) + 1];
        strcpy(service_name, raw_service_name);
        fix_section_name(service_name);

        SERVICE *service = service_find(service_name);
        if (service)
        {
            SSL_LISTENER *ssl_info = make_ssl_structure(obj, true, &error_count);
            if (socket)
            {
                if (serviceHasListener(service, obj->object, protocol, address, 0))
                {
                    MXS_ERROR("Listener '%s' for service '%s' already has a socket at '%s.",
                              obj->object, service_name, socket);
                    error_count++;
                }
                else
                {
                    serviceCreateListener(service, obj->object, protocol, socket, 0,
                                          authenticator, authenticator_options, ssl_info);
                }
            }

            if (port)
            {
                if (serviceHasListener(service, obj->object, protocol, address, atoi(port)))
                {
                    MXS_ERROR("Listener '%s', for service '%s', already have port %s.",
                              obj->object,
                              service_name,
                              port);
                    error_count++;
                }
                else
                {
                    serviceCreateListener(service, obj->object, protocol, address, atoi(port),
                                          authenticator, authenticator_options, ssl_info);
                }
            }

            if (ssl_info && error_count)
            {
                free_ssl_structure(ssl_info);
            }
        }
        else
        {
            MXS_ERROR("Listener '%s', service '%s' not found.", obj->object,
                      service_name);
            error_count++;
        }
    }
    else
    {
        MXS_ERROR("Listener '%s' is missing a required parameter. A Listener "
                  "must have a service, port and protocol defined.", obj->object);
        error_count++;
    }

    return error_count;
}

/**
 * Create a new filter
 * @param obj Filter configuration context
 * @return Number of errors
 */
int create_new_filter(CONFIG_CONTEXT *obj)
{
    int error_count = 0;
    char *module = config_get_value(obj->parameters, CN_MODULE);

    if (module)
    {
        if ((obj->element = filter_alloc(obj->object, module)))
        {
            MXS_FILTER_DEF* filter_def = (MXS_FILTER_DEF*)obj->element;
            char *options = config_get_value(obj->parameters, CN_OPTIONS);
            if (options)
            {
                char *lasts;
                char *s = strtok_r(options, ",", &lasts);
                while (s)
                {
                    filter_add_option(filter_def, s);
                    s = strtok_r(NULL, ",", &lasts);
                }
            }

            const MXS_MODULE *mod = get_module(module, MODULE_FILTER);

            if (mod)
            {
                config_add_defaults(obj, mod->parameters);
            }
            else
            {
                error_count++;
            }

            for (MXS_CONFIG_PARAMETER *p = obj->parameters; p; p = p->next)
            {
                filter_add_parameter(filter_def, p->name, p->value);
            }
        }
        else
        {
            MXS_ERROR("Failed to create filter '%s'. Memory allocation failed.",
                      obj->object);
            error_count++;
        }
    }
    else
    {
        MXS_ERROR("Filter '%s' has no module defined to load.", obj->object);
        error_count++;
    }

    return error_count;
}

bool config_have_required_ssl_params(CONFIG_CONTEXT *obj)
{
    MXS_CONFIG_PARAMETER *param = obj->parameters;

    return config_get_param(param, CN_SSL) &&
           config_get_param(param, CN_SSL_KEY) &&
           config_get_param(param, CN_SSL_CERT) &&
           config_get_param(param, CN_SSL_CA_CERT) &&
           strcmp(config_get_value_string(param, CN_SSL), CN_REQUIRED) == 0;
}

bool config_is_ssl_parameter(const char *key)
{
    const char *ssl_params[] =
    {
        CN_SSL_CERT,
        CN_SSL_CA_CERT,
        CN_SSL,
        CN_SSL_KEY,
        CN_SSL_VERSION,
        CN_SSL_CERT_VERIFY_DEPTH,
        NULL
    };

    for (int i = 0; ssl_params[i]; i++)
    {
        if (strcmp(key, ssl_params[i]) == 0)
        {
            return true;
        }
    }

    return false;
}

static bool check_path_parameter(const MXS_MODULE_PARAM *params, const char *value)
{
    bool valid = false;

    if (params->options & (MXS_MODULE_OPT_PATH_W_OK |
                           MXS_MODULE_OPT_PATH_R_OK |
                           MXS_MODULE_OPT_PATH_X_OK |
                           MXS_MODULE_OPT_PATH_F_OK))
    {
        char buf[strlen(get_module_configdir()) + strlen(value) + 3];

        if (*value != '/')
        {
            sprintf(buf, "/%s/%s", get_module_configdir(), value);
            clean_up_pathname(buf);
        }
        else
        {
            strcpy(buf, value);
        }

        int mode = F_OK;
        int mask = X_OK;

        if (params->options & MXS_MODULE_OPT_PATH_W_OK)
        {
            mask |= S_IWUSR;
            mode |= W_OK;
        }
        if (params->options & MXS_MODULE_OPT_PATH_R_OK)
        {
            mask |= S_IRUSR;
            mode |= R_OK;
        }
        if (params->options & MXS_MODULE_OPT_PATH_X_OK)
        {
            mask |= S_IXUSR;
        }

        if (access(buf, mode) == 0)
        {
            valid = true;
        }
        else
        {
            /** Save errno as we do a second call to `accept` */
            int er = errno;

            if (access(buf, F_OK) == 0 || (params->options & MXS_MODULE_OPT_PATH_CREAT) == 0)
            {
                /**
                 * Path already exists and it doesn't have the requested access
                 * right or the module doesn't want the directory to be created
                 * if it doesn't exist.
                 */
                MXS_ERROR("Bad path parameter '%s' (absolute path '%s'): %d, %s",
                          value, buf, er, mxs_strerror(er));
            }
            else if (mxs_mkdir_all(buf, mask))
            {
                /** Successfully created path */
                valid = true;
            }
            else
            {
                /** Failed to create the directory, errno is set in `mxs_mkdir_all` */
                MXS_ERROR("Can't create path '%s' (absolute path '%s'): %d, %s",
                          value, buf, errno, mxs_strerror(errno));
            }
        }
    }
    else
    {
        /** No checks for the path are required */
        valid = true;
    }

    return valid;
}

static bool config_contains_type(const CONFIG_CONTEXT *ctx, const char *name, const char *type)
{
    while (ctx)
    {
        if (strcmp(ctx->object, name) == 0 &&
            strcmp(type, config_get_value_string(ctx->parameters, CN_TYPE)) == 0)
        {
            return true;
        }

        ctx = ctx->next;
    }

    return false;
}

void fix_serverlist(char* value)
{
    string dest;
    char* end;
    char* start = strtok_r(value, ",", &end);
    const char* sep = "";

    while (start)
    {
        fix_section_name(start);
        dest += sep;
        dest += start;
        sep = ",";
    }

    /** The value will always be smaller than the original one or of equal size */
    strcpy(value, dest.c_str());
}

void config_fix_param(const MXS_MODULE_PARAM *params, MXS_CONFIG_PARAMETER *p)
{
    for (int i = 0; params[i].name; i++)
    {
        if (strcmp(params[i].name, p->name) == 0)
        {
            switch (params[i].type)
            {
            case MXS_MODULE_PARAM_SERVER:
            case MXS_MODULE_PARAM_SERVICE:
                fix_section_name(p->value);
                break;

            case MXS_MODULE_PARAM_SERVERLIST:
                fix_serverlist(p->value);
                break;

            case MXS_MODULE_PARAM_QUOTEDSTRING:
                // Remove *if* once '" .. "' is no longer optional
                if (check_first_last_char(p->value, '"'))
                {
                    remove_first_last_char(p->value);
                }
                break;

            case MXS_MODULE_PARAM_REGEX:
                // Remove *if* once '/ .. /' is no longer optional
                if (check_first_last_char(p->value, '/'))
                {
                    remove_first_last_char(p->value);
                }
                break;

            default:
                break;
            }

            break;
        }
    }
}

bool config_param_is_valid(const MXS_MODULE_PARAM *params, const char *key,
                           const char *value, const CONFIG_CONTEXT *context)
{
    bool valid = false;
    char fixed_value[strlen(value) + 1];
    strcpy(fixed_value, value);
    fix_section_name(fixed_value);

    for (int i = 0; params[i].name && !valid; i++)
    {
        if (strcmp(params[i].name, key) == 0)
        {
            char *endptr;

            switch (params[i].type)
            {
            case MXS_MODULE_PARAM_COUNT:
                if ((strtol(value, &endptr, 10)) >= 0 && endptr != value && *endptr == '\0')
                {
                    valid = true;
                }
                break;

            case MXS_MODULE_PARAM_INT:
                {
                    errno = 0;
                    long int v = strtol(value, &endptr, 10);
                    (void)v; // error: ignoring return value of 'strtol'
                    if ((errno == 0) && (endptr != value) && (*endptr == '\0'))
                    {
                        valid = true;
                    }
                }
                break;

            case MXS_MODULE_PARAM_SIZE:
                {
                    errno = 0;
                    long long int v = strtoll(value, &endptr, 10);
                    (void)v; // error: ignoring return value of 'strtoll'
                    if (errno == 0)
                    {
                        if (endptr != value)
                        {
                            switch (*endptr)
                            {
                            case 'T':
                            case 't':
                            case 'G':
                            case 'g':
                            case 'M':
                            case 'm':
                            case 'K':
                            case 'k':
                                if (*(endptr + 1) == '\0' ||
                                    ((*(endptr + 1) == 'i' || *(endptr + 1) == 'I') && *(endptr + 2) == '\0'))
                                {
                                    valid = true;
                                }
                                break;

                            case '\0':
                                valid = true;
                                break;

                            default:
                                break;
                            }
                        }
                    }
                }
                break;

            case MXS_MODULE_PARAM_BOOL:
                if (config_truth_value(value) != -1)
                {
                    valid = true;
                }
                break;

            case MXS_MODULE_PARAM_STRING:
                if (*value)
                {
                    valid = true;
                }
                break;

            case MXS_MODULE_PARAM_QUOTEDSTRING:
                if (*value)
                {
                    valid = true;
                    if (!check_first_last_char(value, '"'))
                    {
                        // Change warning to valid=false once quotes are no longer optional
                        MXS_WARNING("Missing quotes (\") around a quoted string is deprecated: '%s=%s'.",
                                    key, value);
                    }
                }
                break;

            case MXS_MODULE_PARAM_REGEX:
                valid = test_regex_string_validity(value, key);
                break;

            case MXS_MODULE_PARAM_ENUM:
                if (params[i].accepted_values)
                {
                    char *endptr;
                    const char *delim = ", \t";
                    char buf[strlen(value) + 1];
                    strcpy(buf, value);
                    char *tok = strtok_r(buf, delim, &endptr);

                    while (tok)
                    {
                        valid = false;

                        for (int j = 0; params[i].accepted_values[j].name; j++)
                        {
                            if (strcmp(params[i].accepted_values[j].name, tok) == 0)
                            {
                                valid = true;
                                break;
                            }
                        }

                        tok = strtok_r(NULL, delim, &endptr);

                        if ((params[i].options & MXS_MODULE_OPT_ENUM_UNIQUE) && (tok || !valid))
                        {
                            /** Either the only defined enum value is not valid
                             * or multiple values were defined */
                            valid = false;
                            break;
                        }
                    }
                }
                break;

            case MXS_MODULE_PARAM_SERVICE:
                if (context && config_contains_type(context, fixed_value, CN_SERVICE))
                {
                    valid = true;
                }
                break;

            case MXS_MODULE_PARAM_SERVER:
                if (context && config_contains_type(context, fixed_value, CN_SERVER))
                {
                    valid = true;
                }
                break;

            case MXS_MODULE_PARAM_SERVERLIST:
                if (context)
                {
                    valid = true;
                    char **server_names = NULL;
                    int n_serv = config_parse_server_list(value, &server_names);
                    if (n_serv > 0)
                    {
                        /* Check that every server name in the list is found in the config. */
                        for (int i = 0; i < n_serv; i++)
                        {
                            if (valid &&
                                !config_contains_type(context, server_names[i], CN_SERVER))
                            {
                                valid = false;
                            }
                            MXS_FREE(server_names[i]);
                        }
                        MXS_FREE(server_names);
                    }
                    break;
                }


            case MXS_MODULE_PARAM_PATH:
                valid = check_path_parameter(&params[i], value);
                break;

            default:
                MXS_ERROR("Unexpected module parameter type: %d", params[i].type);
                ss_dassert(false);
                break;
            }
        }
    }

    return valid;
}

int config_parse_server_list(const char *servers, char ***output_array)
{
    ss_dassert(servers);

    /* First, check the string for the maximum amount of servers it
     * might contain by counting the commas. */
    int out_arr_size = 1;
    const char *pos = servers;
    while ((pos = strchr(pos, ',')) != NULL)
    {
        pos++;
        out_arr_size++;
    }
    char **results = (char**)MXS_CALLOC(out_arr_size, sizeof(char*));
    if (!results)
    {
        return 0;
    }

    /* Parse the server names from the list. They are separated by ',' and will
     * be trimmed of whitespace. */
    char srv_list_tmp[strlen(servers) + 1];
    strcpy(srv_list_tmp, servers);
    trim(srv_list_tmp);

    bool error = false;
    int output_ind = 0;
    char *lasts;
    char *s = strtok_r(srv_list_tmp, ",", &lasts);
    while (s)
    {
        char srv_name_tmp[strlen(s) + 1];
        strcpy(srv_name_tmp, s);
        fix_section_name(srv_name_tmp);

        if (strlen(srv_name_tmp) > 0)
        {
            results[output_ind] = MXS_STRDUP(srv_name_tmp);
            if (!results[output_ind])
            {
                error = true;
                break;
            }
            output_ind++;
        }
        s = strtok_r(NULL, ",", &lasts);
    }

    if (error)
    {
        int i = 0;
        while (results[i])
        {
            MXS_FREE(results[i]);
            i++;
        }
        output_ind = 0;
    }

    if (output_ind == 0)
    {
        MXS_FREE(results);
    }
    else
    {
        *output_array = results;
    }
    return output_ind;
}

json_t* config_maxscale_to_json(const char* host)
{
    json_t* param = json_object();
    json_object_set_new(param, "libdir", json_string(get_libdir()));
    json_object_set_new(param, "datadir", json_string(get_datadir()));
    json_object_set_new(param, "process_datadir", json_string(get_process_datadir()));
    json_object_set_new(param, "cachedir", json_string(get_cachedir()));
    json_object_set_new(param, "configdir", json_string(get_configdir()));
    json_object_set_new(param, "config_persistdir", json_string(get_config_persistdir()));
    json_object_set_new(param, "module_configdir", json_string(get_module_configdir()));
    json_object_set_new(param, "piddir", json_string(get_piddir()));
    json_object_set_new(param, "logdir", json_string(get_logdir()));
    json_object_set_new(param, "langdir", json_string(get_langdir()));
    json_object_set_new(param, "execdir", json_string(get_execdir()));
    json_object_set_new(param, "connector_plugindir", json_string(get_connector_plugindir()));
    json_object_set_new(param, CN_THREADS, json_integer(config_threadcount()));
    json_object_set_new(param, CN_THREAD_STACK_SIZE, json_integer(config_thread_stack_size()));

    MXS_CONFIG* cnf = config_get_global_options();

    json_object_set_new(param, CN_AUTH_CONNECT_TIMEOUT, json_integer(cnf->auth_conn_timeout));
    json_object_set_new(param, CN_AUTH_READ_TIMEOUT, json_integer(cnf->auth_read_timeout));
    json_object_set_new(param, CN_AUTH_WRITE_TIMEOUT, json_integer(cnf->auth_write_timeout));
    json_object_set_new(param, CN_SKIP_PERMISSION_CHECKS, json_boolean(cnf->skip_permission_checks));
    json_object_set_new(param, CN_ADMIN_AUTH, json_boolean(cnf->admin_auth));
    json_object_set_new(param, CN_ADMIN_ENABLED, json_boolean(cnf->admin_enabled));
    json_object_set_new(param, CN_ADMIN_LOG_AUTH_FAILURES, json_boolean(cnf->admin_log_auth_failures));
    json_object_set_new(param, CN_ADMIN_HOST, json_string(cnf->admin_host));
    json_object_set_new(param, CN_ADMIN_PORT, json_integer(cnf->admin_port));
    json_object_set_new(param, CN_ADMIN_SSL_KEY, json_string(cnf->admin_ssl_key));
    json_object_set_new(param, CN_ADMIN_SSL_CERT, json_string(cnf->admin_ssl_cert));
    json_object_set_new(param, CN_ADMIN_SSL_CA_CERT, json_string(cnf->admin_ssl_ca_cert));
    json_object_set_new(param, CN_PASSIVE, json_boolean(cnf->passive));

    json_object_set_new(param, CN_QUERY_CLASSIFIER, json_string(cnf->qc_name));

    if (cnf->qc_args)
    {
        json_object_set_new(param, CN_QUERY_CLASSIFIER_ARGS, json_string(cnf->qc_args));
    }

    json_t* attr = json_object();
    time_t started = maxscale_started();
    time_t activated = started + HB_TO_SEC(cnf->promoted_at);
    json_object_set_new(attr, CN_PARAMETERS, param);
    json_object_set_new(attr, "version", json_string(MAXSCALE_VERSION));
    json_object_set_new(attr, "commit", json_string(MAXSCALE_COMMIT));
    json_object_set_new(attr, "started_at", json_string(http_to_date(started).c_str()));
    json_object_set_new(attr, "activated_at", json_string(http_to_date(activated).c_str()));
    json_object_set_new(attr, "uptime", json_integer(maxscale_uptime()));

    json_t* obj = json_object();
    json_object_set_new(obj, CN_ATTRIBUTES, attr);
    json_object_set_new(obj, CN_ID, json_string(CN_MAXSCALE));
    json_object_set_new(obj, CN_TYPE, json_string(CN_MAXSCALE));

    return mxs_json_resource(host, MXS_JSON_API_MAXSCALE, obj);
}

/**
 * Creates a global configuration at the location pointed by @c filename
 *
 * @param filename Filename where configuration is written
 * @return True on success, false on error
 */
static bool create_global_config(const char *filename)
{
    int file = open(filename, O_EXCL | O_CREAT | O_WRONLY, S_IRUSR | S_IWUSR | S_IRGRP | S_IROTH);

    if (file == -1)
    {
        MXS_ERROR("Failed to open file '%s' when serializing global configuration: %d, %s",
                  filename, errno, mxs_strerror(errno));
        return false;
    }

    dprintf(file, "[maxscale]\n");
    dprintf(file, "%s=%u\n", CN_AUTH_CONNECT_TIMEOUT, gateway.auth_conn_timeout);
    dprintf(file, "%s=%u\n", CN_AUTH_READ_TIMEOUT, gateway.auth_read_timeout);
    dprintf(file, "%s=%u\n", CN_AUTH_WRITE_TIMEOUT, gateway.auth_write_timeout);
    dprintf(file, "%s=%s\n", CN_ADMIN_AUTH, gateway.admin_auth ? "true" : "false");
    dprintf(file, "%s=%u\n", CN_PASSIVE, gateway.passive);

    close(file);

    return true;
}

bool config_global_serialize()
{
    static const char* GLOBAL_CONFIG_NAME = "global-options";
    bool rval = false;
    char filename[PATH_MAX];

    snprintf(filename, sizeof(filename), "%s/%s.cnf.tmp", get_config_persistdir(),
             GLOBAL_CONFIG_NAME);

    if (unlink(filename) == -1 && errno != ENOENT)
    {
        MXS_ERROR("Failed to remove temporary global configuration at '%s': %d, %s",
                  filename, errno, mxs_strerror(errno));
    }
    else if (create_global_config(filename))
    {
        char final_filename[PATH_MAX];
        strcpy(final_filename, filename);

        char *dot = strrchr(final_filename, '.');
        ss_dassert(dot);
        *dot = '\0';

        if (rename(filename, final_filename) == 0)
        {
            rval = true;
        }
        else
        {
            MXS_ERROR("Failed to rename temporary server configuration at '%s': %d, %s",
                      filename, errno, mxs_strerror(errno));
        }
    }

    return rval;
}

/**
 * Test if first and last char in the string are as expected.
 *
 * @param string Input string
 * @param expected Required character
 * @return True, if string has at least two chars and both first and last char
 * equal @c expected
 */
static bool check_first_last_char(const char* string, char expected)
{
    bool valid = false;
    {
        size_t len = strlen(string);
        if ((len >= 2) && (string[0] == expected) && (string[len - 1] == expected))
        {
            valid = true;
        }
    }
    return valid;
}

/**
 * Chop a char off from both ends of the string.
 *
 * @param value Input string
 */
static void remove_first_last_char(char* value)
{
    size_t len = strlen(value);
    value[len - 1] = '\0';
    memmove(value, value + 1, len - 1);
}

/**
 * Compile a regex string using PCRE2 using the settings provided.
 *
 * @param regex_string The string to compile
 * @param jit_enabled Enable JIT compilation. If true but JIT is not available,
 * a warning is printed.
 * @param options PCRE2 compilation options
 * @param output_ovector_size Output for the match data ovector size. On error,
 * nothing is written. If NULL, the parameter is ignored.
 * @return Compiled regex code on success, NULL otherwise
 */
static pcre2_code* compile_regex_string(const char* regex_string, bool jit_enabled,
                                        uint32_t options, uint32_t* output_ovector_size)
{
    bool success = true;
    int errorcode = -1;
    PCRE2_SIZE error_offset = -1;
    uint32_t capcount = 0;
    pcre2_code* machine =
        pcre2_compile((PCRE2_SPTR) regex_string, PCRE2_ZERO_TERMINATED, options,
                      &errorcode, &error_offset, NULL);
    if (machine)
    {
        if (jit_enabled)
        {
            // Try to compile even further for faster matching
            if (pcre2_jit_compile(machine, PCRE2_JIT_COMPLETE) < 0)
            {
                MXS_WARNING("PCRE2 JIT compilation of pattern '%s' failed, "
                            "falling back to normal compilation.", regex_string);
            }
        }
        /* Check what is the required match_data size for this pattern. */
        int ret_info = pcre2_pattern_info(machine, PCRE2_INFO_CAPTURECOUNT, &capcount);
        if (ret_info != 0)
        {
            MXS_PCRE2_PRINT_ERROR(ret_info);
            success = false;
        }
    }
    else
    {
        MXS_ERROR("Invalid PCRE2 regular expression '%s' (position '%zu').",
                  regex_string, error_offset);
        MXS_PCRE2_PRINT_ERROR(errorcode);
        success = false;
    }

    if (!success)
    {
        pcre2_code_free(machine);
        machine = NULL;
    }
    else if (output_ovector_size)
    {
        *output_ovector_size = capcount + 1;
    }
    return machine;
}

/**
 * Test if the given string is a valid MaxScale regular expression and can be
 * compiled to a regex machine using PCRE2.
 *
 * @param regex_string The input string
 * @return True if compilation succeeded, false if string is invalid or cannot
 * be compiled.
 */
static bool test_regex_string_validity(const char* regex_string, const char* key)
{
    if (*regex_string == '\0')
    {
        return false;
    }
    char regex_copy[strlen(regex_string) + 1];
    strcpy(regex_copy, regex_string);
    if (!check_first_last_char(regex_string, '/'))
    {
        //return false; // Uncomment this line once '/ .. /' is no longer optional
        MXS_WARNING("Missing slashes (/) around a regular expression is deprecated: '%s=%s'.",
                    key, regex_string);
    }
    else
    {
        remove_first_last_char(regex_copy);
    }

    pcre2_code* code = compile_regex_string(regex_copy, false, 0, NULL);
    bool rval = (code != NULL);
    pcre2_code_free(code);
    return rval;
}

/**
 * Converts a string into the corresponding value, interpreting
 * IEC or SI prefixes used as suffixes appropriately.
 *
 * @param value A numerical string, possibly suffixed by a IEC
 *              binary prefix or SI prefix.
 *
 * @return The corresponding size.
 */
static uint64_t get_suffixed_size(const char* value)
{
    char *end;
    uint64_t size = strtoll(value, &end, 10);

    switch (*end)
    {
    case 'T':
    case 't':
        if ((*(end + 1) == 'i') || (*(end + 1) == 'I'))
        {
            size *= 1024ULL * 1024ULL * 1024ULL * 1024ULL;
        }
        else
        {
            size *= 1000ULL * 1000ULL * 1000ULL * 1000ULL;
        }
        break;

    case 'G':
    case 'g':
        if ((*(end + 1) == 'i') || (*(end + 1) == 'I'))
        {
            size *= 1024ULL * 1024ULL * 1024ULL;
        }
        else
        {
            size *= 1000ULL * 1000ULL * 1000ULL;
        }
        break;

    case 'M':
    case 'm':
        if ((*(end + 1) == 'i') || (*(end + 1) == 'I'))
        {
            size *= 1024ULL * 1024ULL;
        }
        else
        {
            size *= 1000ULL * 1000ULL;
        }
        break;

    case 'K':
    case 'k':
        if ((*(end + 1) == 'i') || (*(end + 1) == 'I'))
        {
            size *= 1024ULL;
        }
        else
        {
            size *= 1000ULL;
        }
        break;

    default:
        break;
    }

    return size;
}<|MERGE_RESOLUTION|>--- conflicted
+++ resolved
@@ -1791,13 +1791,10 @@
     gateway.admin_ssl_key[0] = '\0';
     gateway.admin_ssl_cert[0] = '\0';
     gateway.admin_ssl_ca_cert[0] = '\0';
-<<<<<<< HEAD
+    gateway.query_retries = DEFAULT_QUERY_RETRIES;
+    gateway.query_retry_timeout = DEFAULT_QUERY_RETRY_TIMEOUT;
     gateway.passive = false;
     gateway.promoted_at = 0;
-=======
-    gateway.query_retries = DEFAULT_QUERY_RETRIES;
-    gateway.query_retry_timeout = DEFAULT_QUERY_RETRY_TIMEOUT;
->>>>>>> 4ee5c991
 
     gateway.thread_stack_size = 0;
     pthread_attr_t attr;
