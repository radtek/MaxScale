--- conflicted
+++ resolved
@@ -983,30 +983,18 @@
     replace_values_re = NULL;
 }
 
-<<<<<<< HEAD
-static bool configure_network_socket(int so)
-=======
-SPINLOCK tmplock = SPINLOCK_INIT;
-
 bool configure_network_socket(int so, int type)
->>>>>>> dad4f55e
 {
     int sndbufsize = MXS_SO_SNDBUF_SIZE;
     int rcvbufsize = MXS_SO_RCVBUF_SIZE;
     int one = 1;
 
-<<<<<<< HEAD
     if (setsockopt(so, SOL_SOCKET, SO_SNDBUF, &sndbufsize, sizeof(sndbufsize)) != 0
         || setsockopt(so, SOL_SOCKET, SO_RCVBUF, &rcvbufsize, sizeof(rcvbufsize)) != 0
-        || setsockopt(so, IPPROTO_TCP, TCP_NODELAY, &one, sizeof(one)) != 0)
-=======
-    if (setsockopt(so, SOL_SOCKET, SO_SNDBUF, &sndbufsize, sizeof(sndbufsize)) != 0 ||
-        setsockopt(so, SOL_SOCKET, SO_RCVBUF, &rcvbufsize, sizeof(rcvbufsize)) != 0 ||
-        (type != AF_UNIX && setsockopt(so, IPPROTO_TCP, TCP_NODELAY, &one, sizeof(one)) != 0))
->>>>>>> dad4f55e
+        || (type != AF_UNIX && setsockopt(so, IPPROTO_TCP, TCP_NODELAY, &one, sizeof(one)) != 0))
     {
         MXS_ERROR("Failed to set socket option: %d, %s.", errno, mxs_strerror(errno));
-        ss_dassert(!true);
+        mxb_assert(!true);
         return false;
     }
 
@@ -1078,13 +1066,8 @@
 
             freeaddrinfo(ai);
 
-<<<<<<< HEAD
-            if ((type == MXS_SOCKET_NETWORK && !configure_network_socket(so))
+            if ((type == MXS_SOCKET_NETWORK && !configure_network_socket(so, addr->ss_family))
                 || (type == MXS_SOCKET_LISTENER && !configure_listener_socket(so)))
-=======
-            if ((type == MXS_SOCKET_NETWORK && !configure_network_socket(so, addr->ss_family)) ||
-                (type == MXS_SOCKET_LISTENER && !configure_listener_socket(so)))
->>>>>>> dad4f55e
             {
                 close(so);
                 so = -1;
