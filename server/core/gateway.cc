--- conflicted
+++ resolved
@@ -1278,11 +1278,8 @@
     void   (*exitfunp[4])(void) = { mxs_log_finish, cleanup_process_datadir, write_footer, NULL };
     MXS_CONFIG* cnf = NULL;
     int numlocks = 0;
-<<<<<<< HEAD
+    bool pid_file_created = false;
     Worker* worker;
-=======
-    bool pid_file_created = false;
->>>>>>> 9d9cffe4
 
     *syslog_enabled = 1;
     *maxlog_enabled = 1;
@@ -2130,18 +2127,11 @@
     utils_end();
     cleanup_process_datadir();
     MXS_NOTICE("MaxScale shutdown completed.");
-<<<<<<< HEAD
+
     if (unload_modules_at_exit)
     {
         unload_all_modules();
     }
-    /* Remove Pidfile */
-    unlock_pidfile();
-    unlink_pidfile();
-=======
-
-    unload_all_modules();
->>>>>>> 9d9cffe4
 
     ERR_free_strings();
     EVP_cleanup();
