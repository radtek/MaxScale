--- conflicted
+++ resolved
@@ -362,6 +362,9 @@
     case QUERY_OP_ALTER:
         return "QUERY_OP_ALTER";
 
+    case QUERY_OP_CALL:
+        return "QUERY_OP_CALL";
+
     case QUERY_OP_CHANGE_DB:
         return "QUERY_OP_CHANGE_DB";
 
@@ -389,7 +392,6 @@
     case QUERY_OP_REVOKE:
         return "QUERY_OP_REVOKE";
 
-<<<<<<< HEAD
     case QUERY_OP_SELECT:
         return "QUERY_OP_SELECT";
 
@@ -401,10 +403,6 @@
 
     case QUERY_OP_UPDATE:
         return "QUERY_OP_UPDATE";
-=======
-    case QUERY_OP_CALL:
-        return "QUERY_OP_CALL";
->>>>>>> 49ab5797
 
     default:
         return "UNKNOWN_QUERY_OP";
