--- conflicted
+++ resolved
@@ -287,9 +287,5 @@
 
 LocalClient* LocalClient::create(MYSQL_session* session, MySQLProtocol* proto, SERVER* server)
 {
-<<<<<<< HEAD
-    return create(session, server->address, server->port);
-=======
-    return create(session, proto, server->name, server->port);
->>>>>>> 571d52f5
+    return create(session, proto, server->address, server->port);
 }