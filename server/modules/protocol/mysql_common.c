--- conflicted
+++ resolved
@@ -1116,18 +1116,6 @@
 
 	// next will be + 1 (scramble_len) + 20 (fixed_scramble) + (dbname + NULL term) + 2 bytes charset 
 
-<<<<<<< HEAD
-        if (curr_passwd != NULL) {
-                bytes += GW_MYSQL_SCRAMBLE_SIZE;
-	}
-        // the NULL
-	bytes++;
-
-        if (curr_db != NULL) {
-                bytes += strlen(curr_db);
-	}
-        // the NULL
-=======
 	if (curr_passwd != NULL) {
 		bytes += GW_MYSQL_SCRAMBLE_SIZE;
 	}
@@ -1138,7 +1126,6 @@
 		bytes += strlen(curr_db);
 	}
 	// NULL byte for dbname string
->>>>>>> 319dd4b3
 	bytes++;
 
 	// the charset
