/*
 * Copyright (c) 2016 MariaDB Corporation Ab
 *
 * Use of this software is governed by the Business Source License included
 * in the LICENSE.TXT file and at www.mariadb.com/bsl11.
 *
 * Change Date: 2022-01-01
 *
 * On the date above, in accordance with the Business Source License, use
 * of this software will be governed by version 2 or later of the General
 * Public License.
 */

/**
 * @file A MariaDB replication cluster monitor
 */
#include "mariadbmon.hh"

#include <inttypes.h>
#include <sstream>
#include <maxbase/assert.h>
#include <maxbase/format.hh>
#include <maxscale/alloc.h>
#include <maxscale/dcb.hh>
#include <maxscale/modulecmd.hh>
#include <maxscale/mysql_utils.hh>
#include <maxscale/routingworker.hh>
#include <maxscale/secrets.h>
#include <maxscale/utils.h>
// TODO: For monitor_add_parameters
#include "../../../core/internal/monitor.hh"

using std::string;
using maxbase::string_printf;

// Config parameter names
const char* const CN_AUTO_FAILOVER = "auto_failover";
const char* const CN_SWITCHOVER_ON_LOW_DISK_SPACE = "switchover_on_low_disk_space";
const char* const CN_PROMOTION_SQL_FILE = "promotion_sql_file";
const char* const CN_DEMOTION_SQL_FILE = "demotion_sql_file";
const char* const CN_HANDLE_EVENTS = "handle_events";

static const char CN_AUTO_REJOIN[] = "auto_rejoin";
static const char CN_FAILCOUNT[] = "failcount";
static const char CN_ENFORCE_READONLY[] = "enforce_read_only_slaves";
static const char CN_NO_PROMOTE_SERVERS[] = "servers_no_promotion";
static const char CN_FAILOVER_TIMEOUT[] = "failover_timeout";
static const char CN_SWITCHOVER_TIMEOUT[] = "switchover_timeout";
static const char CN_DETECT_STANDALONE_MASTER[] = "detect_standalone_master";
static const char CN_MAINTENANCE_ON_LOW_DISK_SPACE[] = "maintenance_on_low_disk_space";
static const char CN_ASSUME_UNIQUE_HOSTNAMES[] = "assume_unique_hostnames";
// Parameters for master failure verification and timeout
static const char CN_VERIFY_MASTER_FAILURE[] = "verify_master_failure";
static const char CN_MASTER_FAILURE_TIMEOUT[] = "master_failure_timeout";
// Replication credentials parameters for failover/switchover/join
static const char CN_REPLICATION_USER[] = "replication_user";
static const char CN_REPLICATION_PASSWORD[] = "replication_password";

static const char DIAG_ERROR[] = "Internal error, could not print diagnostics. "
                                 "Check log for more information.";

MariaDBMonitor::MariaDBMonitor(const string& name, const string& module)
    : MonitorWorker(name, module)
{
}

MariaDBMonitor::~MariaDBMonitor()
{
    clear_server_info();
}

/**
 * Reset and initialize server arrays and related data.
 */
void MariaDBMonitor::reset_server_info()
{
    // If this monitor is being restarted, the server data needs to be freed.
    clear_server_info();

    // Next, initialize the data.
    for (auto mon_server : Monitor::m_servers)
    {
        m_servers.push_back(new MariaDBServer(mon_server, m_servers.size(),
                            m_assume_unique_hostnames, m_handle_event_scheduler));
    }
}

void MariaDBMonitor::clear_server_info()
{
    for (auto iter = m_servers.begin(); iter != m_servers.end(); iter++)
    {
        delete *iter;
    }
    // All MariaDBServer*:s are now invalid, as well as any dependant data.
    m_servers.clear();
    m_servers_by_id.clear();
    m_excluded_servers.clear();
    assign_new_master(NULL);
    m_next_master = NULL;
    m_master_gtid_domain = GTID_DOMAIN_UNKNOWN;
    m_external_master_host.clear();
    m_external_master_port = PORT_UNKNOWN;
}

void MariaDBMonitor::reset_node_index_info()
{
    for (auto iter = m_servers.begin(); iter != m_servers.end(); iter++)
    {
        (*iter)->m_node.reset_indexes();
    }
}

MariaDBServer* MariaDBMonitor::get_server(const std::string& host, int port)
{
    // TODO: Do this with a map lookup
    MariaDBServer* found = NULL;
    for (MariaDBServer* server : m_servers)
    {
        SERVER* srv = server->m_server_base->server;
        if (host == srv->address && srv->port == port)
        {
            found = server;
            break;
        }
    }
    return found;
}

MariaDBServer* MariaDBMonitor::get_server(int64_t id)
{
    auto found = m_servers_by_id.find(id);
    return (found != m_servers_by_id.end()) ? (*found).second : NULL;
}

MariaDBServer* MariaDBMonitor::get_server(MXS_MONITORED_SERVER* mon_server)
{
    return get_server(mon_server->server);
}

MariaDBServer* MariaDBMonitor::get_server(SERVER* server)
{
    for (auto iter : m_servers)
    {
        if (iter->m_server_base->server == server)
        {
            return iter;
        }
    }
    return NULL;
}

bool MariaDBMonitor::set_replication_credentials(const MXS_CONFIG_PARAMETER* params)
{
    bool rval = false;
    string repl_user = params->get_string(CN_REPLICATION_USER);
    string repl_pw = params->get_string(CN_REPLICATION_PASSWORD);

    if (repl_user.empty() && repl_pw.empty())
    {
        // No replication credentials defined, use monitor credentials
        repl_user = m_settings.conn_settings.username;
        repl_pw = m_settings.conn_settings.password;
    }

    if (!repl_user.empty() && !repl_pw.empty())
    {
        m_replication_user = repl_user;
        char* decrypted = decrypt_password(repl_pw.c_str());
        m_replication_password = decrypted;
        MXS_FREE(decrypted);
        rval = true;
    }

    return rval;
}

MariaDBMonitor* MariaDBMonitor::create(const string& name, const string& module)
{
    return new MariaDBMonitor(name, module);
}

/**
 * Load config parameters
 *
 * @param params Config parameters
 * @return True if settings are ok
 */
bool MariaDBMonitor::configure(const MXS_CONFIG_PARAMETER* params)
{
<<<<<<< HEAD
    /* Reset all monitored state info. The server dependent values must be reset as servers could have been
     * added, removed and modified. */
    reset_server_info();

    m_detect_stale_master = params->get_bool("detect_stale_master");
    m_detect_stale_slave = params->get_bool("detect_stale_slave");
    m_ignore_external_masters = params->get_bool("ignore_external_masters");
    m_detect_standalone_master = params->get_bool(CN_DETECT_STANDALONE_MASTER);
    m_assume_unique_hostnames = params->get_bool(CN_ASSUME_UNIQUE_HOSTNAMES);
    m_failcount = params->get_integer(CN_FAILCOUNT);
    m_failover_timeout = params->get_integer(CN_FAILOVER_TIMEOUT);
    m_switchover_timeout = params->get_integer(CN_SWITCHOVER_TIMEOUT);
    m_auto_failover = params->get_bool(CN_AUTO_FAILOVER);
    m_auto_rejoin = params->get_bool(CN_AUTO_REJOIN);
    m_enforce_read_only_slaves = params->get_bool(CN_ENFORCE_READONLY);
    m_verify_master_failure = params->get_bool(CN_VERIFY_MASTER_FAILURE);
    m_master_failure_timeout = params->get_integer(CN_MASTER_FAILURE_TIMEOUT);
    m_promote_sql_file = params->get_string(CN_PROMOTION_SQL_FILE);
    m_demote_sql_file = params->get_string(CN_DEMOTION_SQL_FILE);
    m_switchover_on_low_disk_space = params->get_bool(CN_SWITCHOVER_ON_LOW_DISK_SPACE);
    m_maintenance_on_low_disk_space = params->get_bool(CN_MAINTENANCE_ON_LOW_DISK_SPACE);
    m_handle_event_scheduler = params->get_bool(CN_HANDLE_EVENTS);
=======
    m_detect_stale_master = config_get_bool(params, "detect_stale_master");
    m_detect_stale_slave = config_get_bool(params, "detect_stale_slave");
    m_ignore_external_masters = config_get_bool(params, "ignore_external_masters");
    m_detect_standalone_master = config_get_bool(params, CN_DETECT_STANDALONE_MASTER);
    m_assume_unique_hostnames = config_get_bool(params, CN_ASSUME_UNIQUE_HOSTNAMES);
    m_failcount = config_get_integer(params, CN_FAILCOUNT);
    m_failover_timeout = config_get_integer(params, CN_FAILOVER_TIMEOUT);
    m_switchover_timeout = config_get_integer(params, CN_SWITCHOVER_TIMEOUT);
    m_auto_failover = config_get_bool(params, CN_AUTO_FAILOVER);
    m_auto_rejoin = config_get_bool(params, CN_AUTO_REJOIN);
    m_enforce_read_only_slaves = config_get_bool(params, CN_ENFORCE_READONLY);
    m_verify_master_failure = config_get_bool(params, CN_VERIFY_MASTER_FAILURE);
    m_master_failure_timeout = config_get_integer(params, CN_MASTER_FAILURE_TIMEOUT);
    m_promote_sql_file = config_get_string(params, CN_PROMOTION_SQL_FILE);
    m_demote_sql_file = config_get_string(params, CN_DEMOTION_SQL_FILE);
    m_switchover_on_low_disk_space = config_get_bool(params, CN_SWITCHOVER_ON_LOW_DISK_SPACE);
    m_maintenance_on_low_disk_space = config_get_bool(params, CN_MAINTENANCE_ON_LOW_DISK_SPACE);
    m_handle_event_scheduler = config_get_bool(params, CN_HANDLE_EVENTS);
>>>>>>> 6332f087

    /* Reset all monitored state info. The server dependent values must be reset as servers could have been
     * added, removed and modified. */
    reset_server_info();

    m_excluded_servers.clear();
    bool settings_ok = true;
    bool list_error = false;
    auto excluded = mon_config_get_servers(params, CN_NO_PROMOTE_SERVERS, m_monitor, &list_error);
    if (list_error)
    {
        settings_ok = false;
    }
    else
    {
        for (auto elem : excluded)
        {
            m_excluded_servers.push_back(get_server(elem));
        }
    }

    if (!check_sql_files())
    {
        settings_ok = false;
    }
    if (!set_replication_credentials(params))
    {
        MXS_ERROR("Both '%s' and '%s' must be defined", CN_REPLICATION_USER, CN_REPLICATION_PASSWORD);
        settings_ok = false;
    }
    if (!m_assume_unique_hostnames)
    {
        const char requires[] = "%s requires that %s is on.";
        if (m_auto_failover)
        {
            MXB_ERROR(requires, CN_AUTO_FAILOVER, CN_ASSUME_UNIQUE_HOSTNAMES);
            settings_ok = false;
        }
        if (m_switchover_on_low_disk_space)
        {
            MXB_ERROR(requires, CN_SWITCHOVER_ON_LOW_DISK_SPACE, CN_ASSUME_UNIQUE_HOSTNAMES);
            settings_ok = false;
        }
        if (m_auto_rejoin)
        {
            MXB_ERROR(requires, CN_AUTO_REJOIN, CN_ASSUME_UNIQUE_HOSTNAMES);
            settings_ok = false;
        }
    }
    return settings_ok;
}

void MariaDBMonitor::diagnostics(DCB* dcb) const
{
    /* The problem with diagnostic printing is that some of the printed elements are array-like and their
     * length could change during a monitor loop. Thus, the variables should only be read by the monitor
     * thread and not the admin thread. Because the diagnostic must be printable even when the monitor is
     * not running, the printing must be done outside the normal loop. */

    mxb_assert(mxs_rworker_get_current() == mxs_rworker_get(MXS_RWORKER_MAIN));
    /* The 'dcb' is owned by the admin thread (the thread executing this function), and probably
     * should not be written to by any other thread. To prevent this, have the monitor thread
     * print the diagnostics to a string. */
    string diag_str;

    // 'execute' is not a const method, although the task we are sending is.
    MariaDBMonitor* mutable_ptr = const_cast<MariaDBMonitor*>(this);
    auto func = [this, &diag_str] {
            diag_str = diagnostics_to_string();
        };

    if (!mutable_ptr->call(func, Worker::EXECUTE_AUTO))
    {
        diag_str = DIAG_ERROR;
    }

    dcb_printf(dcb, "%s", diag_str.c_str());
}

string MariaDBMonitor::diagnostics_to_string() const
{
    string rval;
    rval += string_printf("Automatic failover:     %s\n", m_auto_failover ? "Enabled" : "Disabled");
    rval += string_printf("Failcount:              %d\n", m_failcount);
    rval += string_printf("Failover timeout:       %u\n", m_failover_timeout);
    rval += string_printf("Switchover timeout:     %u\n", m_switchover_timeout);
    rval += string_printf("Automatic rejoin:       %s\n", m_auto_rejoin ? "Enabled" : "Disabled");
    rval += string_printf("Enforce read-only:      %s\n", m_enforce_read_only_slaves ? "Enabled" :
                          "Disabled");
    rval += string_printf("Detect stale master:    %s\n", m_detect_stale_master ? "Enabled" : "Disabled");
    if (m_excluded_servers.size() > 0)
    {
        rval += string_printf("Non-promotable servers (failover): ");
        rval += string_printf("%s\n", monitored_servers_to_string(m_excluded_servers).c_str());
    }

    rval += string_printf("\nServer information:\n-------------------\n\n");
    for (auto iter = m_servers.begin(); iter != m_servers.end(); iter++)
    {
        rval += (*iter)->diagnostics() + "\n";
    }
    return rval;
}

json_t* MariaDBMonitor::diagnostics_json() const
{
    mxb_assert(mxs_rworker_get_current() == mxs_rworker_get(MXS_RWORKER_MAIN));
    json_t* rval = NULL;
    MariaDBMonitor* mutable_ptr = const_cast<MariaDBMonitor*>(this);
    auto func = [this, &rval] {
            rval = to_json();
        };

    if (!mutable_ptr->call(func, Worker::EXECUTE_AUTO))
    {
        rval = mxs_json_error_append(rval, "%s", DIAG_ERROR);
    }

    return rval;
}

json_t* MariaDBMonitor::to_json() const
{
    json_t* rval = MonitorWorker::diagnostics_json();
    json_object_set_new(rval, "master", m_master == NULL ? json_null() : json_string(m_master->name()));
    json_object_set_new(rval,
                        "master_gtid_domain_id",
                        m_master_gtid_domain == GTID_DOMAIN_UNKNOWN ? json_null() :
                        json_integer(m_master_gtid_domain));

    json_t* server_info = json_array();
    for (MariaDBServer* server : m_servers)
    {
        json_array_append_new(server_info, server->to_json());
    }
    json_object_set_new(rval, "server_info", server_info);
    return rval;
}

/**
 * Connect to and query/update a server.
 *
 * @param server The server to update
 */
void MariaDBMonitor::update_server(MariaDBServer* server)
{
    MXS_MONITORED_SERVER* mon_srv = server->m_server_base;
    mxs_connect_result_t conn_status = mon_srv->ping_or_connect(m_settings.conn_settings);
    MYSQL* conn = mon_srv->con;     // mon_ping_or_connect_to_db() may have reallocated the MYSQL struct.

    if (mon_connection_is_ok(conn_status))
    {
        server->set_status(SERVER_RUNNING);
        if (conn_status == MONITOR_CONN_NEWCONN_OK)
        {
            // Is a new connection or a reconnection. Check server version.
            server->update_server_version();
        }

        if (server->m_capabilities.basic_support
            || server->m_srv_type == MariaDBServer::server_type::BINLOG_ROUTER)
        {
            // Check permissions if permissions failed last time or if this is a new connection.
            if (server->had_status(SERVER_AUTH_ERROR) || conn_status == MONITOR_CONN_NEWCONN_OK)
            {
                server->check_permissions();
            }

            // If permissions are ok, continue.
            if (!server->has_status(SERVER_AUTH_ERROR))
            {
                if (should_update_disk_space_status(mon_srv))
                {
                    update_disk_space_status(mon_srv);
                }

                // Query MariaDBServer specific data
                server->monitor_server();
            }
        }
    }
    else
    {
        /* The current server is not running. Clear all but the stale master bit as it is used to detect
         * masters that went down but came up. */
        server->clear_status(~SERVER_WAS_MASTER);
        auto conn_errno = mysql_errno(conn);
        if (conn_errno == ER_ACCESS_DENIED_ERROR || conn_errno == ER_ACCESS_DENIED_NO_PASSWORD_ERROR)
        {
            server->set_status(SERVER_AUTH_ERROR);
        }

        /* Log connect failure only once, that is, if server was RUNNING or MAINTENANCE during last
         * iteration. */
        if (server->had_status(SERVER_RUNNING) || server->had_status(SERVER_MAINT))
        {
            mon_log_connect_error(mon_srv, conn_status);
        }
    }

    /** Increase or reset the error count of the server. */
    bool is_running = server->is_running();
    bool in_maintenance = server->is_in_maintenance();
    mon_srv->mon_err_count = (is_running || in_maintenance) ? 0 : mon_srv->mon_err_count + 1;
}

void MariaDBMonitor::pre_loop()
{
    // MonitorInstance reads the journal and has the last known master in its m_master member variable.
    // Write the corresponding MariaDBServer into the class-specific m_master variable.
    auto journal_master = MonitorWorker::m_master;
    if (journal_master)
    {
        // This is somewhat questionable, as the journal only contains status bits but no actual topology
        // info. In a fringe case the actual queried topology may not match the journal data, freezing the
        // master to a suboptimal choice.
        assign_new_master(get_server(journal_master));
    }

    /* This loop can be removed if/once the replication check code is inside tick. It's required so that
     * the monitor makes new connections when starting. */
    for (MariaDBServer* server : m_servers)
    {
        if (server->m_server_base->con)
        {
            mysql_close(server->m_server_base->con);
            server->m_server_base->con = NULL;
        }
    }
}

void MariaDBMonitor::tick()
{
    /* Update MXS_MONITORED_SERVER->pending_status. This is where the monitor loop writes it's findings.
     * Also, backup current status so that it can be compared to any deduced state. */
    for (auto srv : m_servers)
    {
        auto mon_srv = srv->m_server_base;
        auto status = mon_srv->server->status;
        mon_srv->pending_status = status;
        mon_srv->mon_prev_status = status;
    }

    // Query all servers for their status.
    for (MariaDBServer* server : m_servers)
    {
        update_server(server);
        if (server->m_topology_changed)
        {
            m_cluster_topology_changed = true;
            server->m_topology_changed = false;
        }
    }

    // Topology needs to be rechecked if it has changed or if master is down.
    if (m_cluster_topology_changed || (m_master && m_master->is_down()))
    {
        update_topology();
        m_cluster_topology_changed = false;
        // If cluster operations are enabled, check topology support and disable if needed.
        if (m_auto_failover || m_switchover_on_low_disk_space)
        {
            check_cluster_operations_support();
        }
    }

    // Always re-assign master, slave etc bits as these depend on other factors outside topology
    // (e.g. slave sql state).
    assign_server_roles();

    if (m_master != NULL && m_master->is_master())
    {
        // Update cluster-wide values dependant on the current master.
        update_gtid_domain();
        update_external_master();
    }

    /* Set low disk space slaves to maintenance. This needs to happen after roles have been assigned.
     * Is not a real cluster operation, since nothing on the actual backends is changed. */
    if (m_maintenance_on_low_disk_space)
    {
        set_low_disk_slaves_maintenance();
    }

    // Sanity check. Master may not be both slave and master.
    mxb_assert(m_master == NULL || !m_master->has_status(SERVER_SLAVE | SERVER_MASTER));

    // Update shared status.
    for (auto server : m_servers)
    {
        SERVER* srv = server->m_server_base->server;
        srv->rlag = server->m_replication_lag;
        srv->status = server->m_server_base->pending_status;
    }

    log_master_changes();

    // Before exiting, we need to store the current master into the m_master
    // member variable of MonitorInstance so that the right server will be
    // stored to the journal.
    MonitorWorker::m_master = m_master ? m_master->m_server_base : NULL;
}

void MariaDBMonitor::process_state_changes()
{
    MonitorWorker::process_state_changes();

    m_cluster_modified = false;
    // Check for manual commands
    if (m_manual_cmd.command_waiting_exec)
    {
        // Looks like a command is waiting. Lock mutex, check again and wait for the condition variable.
        std::unique_lock<std::mutex> lock(m_manual_cmd.mutex);
        if (m_manual_cmd.command_waiting_exec)
        {
            m_manual_cmd.has_command.wait(lock,
                                          [this] {
                                              return m_manual_cmd.command_waiting_exec;
                                          });
            m_manual_cmd.method();
            m_manual_cmd.command_waiting_exec = false;
            m_manual_cmd.result_waiting = true;
            // Manual command ran, signal the sender to continue.
            lock.unlock();
            m_manual_cmd.has_result.notify_one();
        }
        else
        {
            // There was no command after all.
            lock.unlock();
        }
    }

    if (!config_get_global_options()->passive)
    {
        if (m_auto_failover && !m_cluster_modified)
        {
            handle_auto_failover();
        }

        // Do not auto-join servers on this monitor loop if a failover (or any other cluster modification)
        // has been performed, as server states have not been updated yet. It will happen next iteration.
        if (m_auto_rejoin && !m_cluster_modified && cluster_can_be_joined())
        {
            // Check if any servers should be autojoined to the cluster and try to join them.
            handle_auto_rejoin();
        }

        /* Check if any slave servers have read-only off and turn it on if user so wishes. Again, do not
         * perform this if cluster has been modified this loop since it may not be clear which server
         * should be a slave. */
        if (m_enforce_read_only_slaves && !m_cluster_modified)
        {
            enforce_read_only_on_slaves();
        }

        /* Check if the master server is on low disk space and act on it. */
        if (m_switchover_on_low_disk_space && !m_cluster_modified)
        {
            handle_low_disk_space_master();
        }
    }
}

/**
 * Save info on the master server's multimaster group, if any. This is required when checking for changes
 * in the topology.
 */
void MariaDBMonitor::update_master_cycle_info()
{
    if (m_master)
    {
        int new_cycle_id = m_master->m_node.cycle;
        m_master_cycle_status.cycle_id = new_cycle_id;
        if (new_cycle_id == NodeData::CYCLE_NONE)
        {
            m_master_cycle_status.cycle_members.clear();
        }
        else
        {
            m_master_cycle_status.cycle_members = m_cycles[new_cycle_id];
        }
    }
    else
    {
        m_master_cycle_status.cycle_id = NodeData::CYCLE_NONE;
        m_master_cycle_status.cycle_members.clear();
    }
}

void MariaDBMonitor::update_gtid_domain()
{
    int64_t domain = m_master->m_gtid_domain_id;
    if (m_master_gtid_domain != GTID_DOMAIN_UNKNOWN && domain != m_master_gtid_domain)
    {
        MXS_NOTICE("Gtid domain id of master has changed: %" PRId64 " -> %" PRId64 ".",
                   m_master_gtid_domain, domain);
    }
    m_master_gtid_domain = domain;
}

void MariaDBMonitor::update_external_master()
{
    if (m_master->is_slave_of_ext_master())
    {
        mxb_assert(!m_master->m_slave_status.empty() && !m_master->m_node.external_masters.empty());
        // TODO: Add support for multiple external masters.
        auto& master_sstatus = m_master->m_slave_status[0];
        if (master_sstatus.master_host != m_external_master_host
            || master_sstatus.master_port != m_external_master_port)
        {
            const string new_ext_host = master_sstatus.master_host;
            const int new_ext_port = master_sstatus.master_port;
            if (m_external_master_port == PORT_UNKNOWN)
            {
                MXS_NOTICE("Cluster master server is replicating from an external master: %s:%d",
                           new_ext_host.c_str(),
                           new_ext_port);
            }
            else
            {
                MXS_NOTICE("The external master of the cluster has changed: %s:%d -> %s:%d.",
                           m_external_master_host.c_str(),
                           m_external_master_port,
                           new_ext_host.c_str(),
                           new_ext_port);
            }
            m_external_master_host = new_ext_host;
            m_external_master_port = new_ext_port;
        }
    }
    else
    {
        if (m_external_master_port != PORT_UNKNOWN)
        {
            MXS_NOTICE("Cluster lost the external master. Previous one was at: [%s]:%d",
                       m_external_master_host.c_str(),
                       m_external_master_port);
        }
        m_external_master_host.clear();
        m_external_master_port = PORT_UNKNOWN;
    }
}

void MariaDBMonitor::log_master_changes()
{
    MXS_MONITORED_SERVER* root_master = m_master ? m_master->m_server_base : NULL;
    if (root_master && mon_status_changed(root_master)
        && !(root_master->pending_status & SERVER_WAS_MASTER))
    {
        if ((root_master->pending_status & SERVER_MASTER) && m_master->is_running())
        {
            if (!(root_master->mon_prev_status & SERVER_WAS_MASTER)
                && !(root_master->pending_status & SERVER_MAINT))
            {
                MXS_NOTICE("A Master Server is now available: %s:%i",
                           root_master->server->address,
                           root_master->server->port);
            }
        }
        else
        {
            MXS_ERROR("No Master can be determined. Last known was %s:%i",
                      root_master->server->address,
                      root_master->server->port);
        }
        m_log_no_master = true;
    }
    else
    {
        if (!root_master && m_log_no_master)
        {
            MXS_ERROR("No Master can be determined");
            m_log_no_master = false;
        }
    }
}

void MariaDBMonitor::assign_new_master(MariaDBServer* new_master)
{
    m_master = new_master;
    update_master_cycle_info();
    m_warn_current_master_invalid = true;
    m_warn_have_better_master = true;
}

/**
 * Set a monitor config parameter to "false". The effect persists over stopMonitor/startMonitor but not
 * MaxScale restart. Only use on boolean config settings.
 *
 * @param setting_name Setting to disable
 */
void MariaDBMonitor::disable_setting(const std::string& setting)
{
    parameters.set(setting, "false");
}

/**
 * Check sql text file parameters. A parameter should either be empty or a valid file which can be opened.
 *
 * @return True if no errors occurred when opening the files
 */
bool MariaDBMonitor::check_sql_files()
{
    const char ERRMSG[] = "%s ('%s') does not exist or cannot be accessed for reading: '%s'.";

    bool rval = true;
    if (!m_promote_sql_file.empty() && access(m_promote_sql_file.c_str(), R_OK) != 0)
    {
        rval = false;
        MXS_ERROR(ERRMSG, CN_PROMOTION_SQL_FILE, m_promote_sql_file.c_str(), mxs_strerror(errno));
    }

    if (!m_demote_sql_file.empty() && access(m_demote_sql_file.c_str(), R_OK) != 0)
    {
        rval = false;
        MXS_ERROR(ERRMSG, CN_DEMOTION_SQL_FILE, m_demote_sql_file.c_str(), mxs_strerror(errno));
    }
    return rval;
}

/**
 * Schedule a manual command for execution. It will be ran during the next monitor loop. This method waits
 * for the command to have finished running.
 *
 * @param command Function object containing the method the monitor should execute: switchover, failover or
 * rejoin.
 * @param error_out Json error output
 * @return True if command execution was attempted. False if monitor was in an invalid state
 * to run the command.
 */
bool MariaDBMonitor::execute_manual_command(std::function<void(void)> command, json_t** error_out)
{
    bool rval = false;
    if (state() != MONITOR_STATE_RUNNING)
    {
        PRINT_MXS_JSON_ERROR(error_out, "The monitor is not running, cannot execute manual command.");
    }
    else if (m_manual_cmd.command_waiting_exec)
    {
        PRINT_MXS_JSON_ERROR(error_out,
                             "Previous command has not been executed, cannot send another command.");
        mxb_assert(!true);
    }
    else
    {
        rval = true;
        // Write the command.
        std::unique_lock<std::mutex> lock(m_manual_cmd.mutex);
        m_manual_cmd.method = command;
        m_manual_cmd.command_waiting_exec = true;
        // Signal the monitor thread to start running the command.
        lock.unlock();
        m_manual_cmd.has_command.notify_one();

        // Wait for the result.
        lock.lock();
        m_manual_cmd.has_result.wait(lock,
                                     [this] {
                                         return m_manual_cmd.result_waiting;
                                     });
        m_manual_cmd.result_waiting = false;
    }
    return rval;
}

bool MariaDBMonitor::immediate_tick_required() const
{
    return m_manual_cmd.command_waiting_exec;
}

bool MariaDBMonitor::run_manual_switchover(SERVER* promotion_server, SERVER* demotion_server,
                                           json_t** error_out)
{
    bool rval = false;
    bool send_ok = execute_manual_command([this, &rval, promotion_server, demotion_server, error_out]() {
                                              rval =
                                                  manual_switchover(promotion_server,
                                                                    demotion_server,
                                                                    error_out);
                                          },
                                          error_out);
    return send_ok && rval;
}

bool MariaDBMonitor::run_manual_failover(json_t** error_out)
{
    bool rval = false;
    bool send_ok = execute_manual_command([this, &rval, error_out]() {
                                              rval = manual_failover(error_out);
                                          },
                                          error_out);
    return send_ok && rval;
}

bool MariaDBMonitor::run_manual_rejoin(SERVER* rejoin_server, json_t** error_out)
{
    bool rval = false;
    bool send_ok = execute_manual_command([this, &rval, rejoin_server, error_out]() {
                                              rval = manual_rejoin(rejoin_server, error_out);
                                          },
                                          error_out);
    return send_ok && rval;
}

bool MariaDBMonitor::run_manual_reset_replication(SERVER* master_server, json_t** error_out)
{
    bool rval = false;
    bool send_ok = execute_manual_command([this, &rval, master_server, error_out]() {
                                              rval = manual_reset_replication(master_server, error_out);
                                          }, error_out);
    return send_ok && rval;
}



/**
 * Command handler for 'switchover'
 *
 * @param args    The provided arguments.
 * @param output  Pointer where to place output object.
 *
 * @return True, if the command was executed, false otherwise.
 */
bool handle_manual_switchover(const MODULECMD_ARG* args, json_t** error_out)
{
    mxb_assert((args->argc >= 1) && (args->argc <= 3));
    mxb_assert(MODULECMD_GET_TYPE(&args->argv[0].type) == MODULECMD_ARG_MONITOR);
    mxb_assert((args->argc < 2) || (MODULECMD_GET_TYPE(&args->argv[1].type) == MODULECMD_ARG_SERVER));
    mxb_assert((args->argc < 3) || (MODULECMD_GET_TYPE(&args->argv[2].type) == MODULECMD_ARG_SERVER));

    bool rval = false;
    if (config_get_global_options()->passive)
    {
        const char* const MSG = "Switchover requested but not performed, as MaxScale is in passive mode.";
        PRINT_MXS_JSON_ERROR(error_out, MSG);
    }
    else
    {
        Monitor* mon = args->argv[0].value.monitor;
        auto handle = static_cast<MariaDBMonitor*>(mon);
        SERVER* promotion_server = (args->argc >= 2) ? args->argv[1].value.server : NULL;
        SERVER* demotion_server = (args->argc == 3) ? args->argv[2].value.server : NULL;
        rval = handle->run_manual_switchover(promotion_server, demotion_server, error_out);
    }
    return rval;
}

/**
 * Command handler for 'failover'
 *
 * @param args Arguments given by user
 * @param output Json error output
 * @return True on success
 */
bool handle_manual_failover(const MODULECMD_ARG* args, json_t** output)
{
    mxb_assert(args->argc == 1);
    mxb_assert(MODULECMD_GET_TYPE(&args->argv[0].type) == MODULECMD_ARG_MONITOR);
    bool rv = false;

    if (config_get_global_options()->passive)
    {
        PRINT_MXS_JSON_ERROR(output, "Failover requested but not performed, as MaxScale is in passive mode.");
    }
    else
    {
        Monitor* mon = args->argv[0].value.monitor;
        auto handle = static_cast<MariaDBMonitor*>(mon);
        rv = handle->run_manual_failover(output);
    }
    return rv;
}

/**
 * Command handler for 'rejoin'
 *
 * @param args Arguments given by user
 * @param output Json error output
 * @return True on success
 */
bool handle_manual_rejoin(const MODULECMD_ARG* args, json_t** output)
{
    mxb_assert(args->argc == 2);
    mxb_assert(MODULECMD_GET_TYPE(&args->argv[0].type) == MODULECMD_ARG_MONITOR);
    mxb_assert(MODULECMD_GET_TYPE(&args->argv[1].type) == MODULECMD_ARG_SERVER);

    bool rv = false;
    if (config_get_global_options()->passive)
    {
        PRINT_MXS_JSON_ERROR(output, "Rejoin requested but not performed, as MaxScale is in passive mode.");
    }
    else
    {
        Monitor* mon = args->argv[0].value.monitor;
        SERVER* server = args->argv[1].value.server;
        auto handle = static_cast<MariaDBMonitor*>(mon);
        rv = handle->run_manual_rejoin(server, output);
    }
    return rv;
}

bool handle_manual_reset_replication(const MODULECMD_ARG* args, json_t** output)
{
    mxb_assert(args->argc >= 1);
    mxb_assert(MODULECMD_GET_TYPE(&args->argv[0].type) == MODULECMD_ARG_MONITOR);
    mxb_assert(args->argc == 1 || MODULECMD_GET_TYPE(&args->argv[1].type) == MODULECMD_ARG_SERVER);

    bool rv = false;
    if (config_get_global_options()->passive)
    {
        PRINT_MXS_JSON_ERROR(output, "Replication reset requested but not performed, as MaxScale is in "
                                     "passive mode.");
    }
    else
    {
        Monitor* mon = args->argv[0].value.monitor;
        SERVER* server = args->argv[1].value.server;
        auto handle = static_cast<MariaDBMonitor*>(mon);
        rv = handle->run_manual_reset_replication(server, output);
    }
    return rv;
}

string monitored_servers_to_string(const ServerArray& servers)
{
    string rval;
    size_t array_size = servers.size();
    if (array_size > 0)
    {
        const char* separator = "";
        for (size_t i = 0; i < array_size; i++)
        {
            rval += separator;
            rval += string("'") + servers[i]->name() + "'";
            separator = ", ";
        }
    }
    return rval;
}

/**
 * The module entry point routine. This routine populates the module object structure.
 *
 * @return The module object
 */
extern "C" MXS_MODULE* MXS_CREATE_MODULE()
{
    MXS_NOTICE("Initialise the MariaDB Monitor module.");
    static const char ARG_MONITOR_DESC[] = "Monitor name (from configuration file)";
    static modulecmd_arg_type_t switchover_argv[] =
    {
        {
            MODULECMD_ARG_MONITOR | MODULECMD_ARG_NAME_MATCHES_DOMAIN,
            ARG_MONITOR_DESC
        },
        {MODULECMD_ARG_SERVER | MODULECMD_ARG_OPTIONAL, "New master (optional)"    },
        {MODULECMD_ARG_SERVER | MODULECMD_ARG_OPTIONAL, "Current master (optional)"}
    };

    modulecmd_register_command(MXS_MODULE_NAME, "switchover", MODULECMD_TYPE_ACTIVE,
                               handle_manual_switchover, MXS_ARRAY_NELEMS(switchover_argv), switchover_argv,
                               "Perform master switchover");

    static modulecmd_arg_type_t failover_argv[] =
    {
        {
            MODULECMD_ARG_MONITOR | MODULECMD_ARG_NAME_MATCHES_DOMAIN,
            ARG_MONITOR_DESC
        },
    };

    modulecmd_register_command(MXS_MODULE_NAME, "failover", MODULECMD_TYPE_ACTIVE,
                               handle_manual_failover, MXS_ARRAY_NELEMS(failover_argv), failover_argv,
                               "Perform master failover");

    static modulecmd_arg_type_t rejoin_argv[] =
    {
        {
            MODULECMD_ARG_MONITOR | MODULECMD_ARG_NAME_MATCHES_DOMAIN,
            ARG_MONITOR_DESC
        },
        {MODULECMD_ARG_SERVER, "Joining server"}
    };

    modulecmd_register_command(MXS_MODULE_NAME, "rejoin", MODULECMD_TYPE_ACTIVE,
                               handle_manual_rejoin, MXS_ARRAY_NELEMS(rejoin_argv), rejoin_argv,
                               "Rejoin server to a cluster");

    static modulecmd_arg_type_t reset_gtid_argv[] =
    {
        {
            MODULECMD_ARG_MONITOR | MODULECMD_ARG_NAME_MATCHES_DOMAIN,
            ARG_MONITOR_DESC
        },
        {MODULECMD_ARG_SERVER | MODULECMD_ARG_OPTIONAL, "Master server (optional)"}
    };

    modulecmd_register_command(MXS_MODULE_NAME, "reset-replication", MODULECMD_TYPE_ACTIVE,
                               handle_manual_reset_replication,
                               MXS_ARRAY_NELEMS(reset_gtid_argv), reset_gtid_argv,
                               "Delete slave connections, delete binary logs and "
                               "set up replication (dangerous)");

    static MXS_MODULE info =
    {
        MXS_MODULE_API_MONITOR,
        MXS_MODULE_GA,
        MXS_MONITOR_VERSION,
        "A MariaDB Master/Slave replication monitor",
        "V1.5.0",
        MXS_NO_MODULE_CAPABILITIES,
        &maxscale::MonitorApi<MariaDBMonitor>::s_api,
        NULL,                                       /* Process init. */
        NULL,                                       /* Process finish. */
        NULL,                                       /* Thread init. */
        NULL,                                       /* Thread finish. */
        {
            {
                "detect_replication_lag",            MXS_MODULE_PARAM_BOOL,   "false"
            },
            {
                "detect_stale_master",               MXS_MODULE_PARAM_BOOL,   "true"
            },
            {
                "detect_stale_slave",                MXS_MODULE_PARAM_BOOL,   "true"
            },
            {
                "mysql51_replication",               MXS_MODULE_PARAM_BOOL,   "false",
                MXS_MODULE_OPT_DEPRECATED
            },
            {
                "multimaster",                       MXS_MODULE_PARAM_BOOL,   "false",
                MXS_MODULE_OPT_DEPRECATED
            },
            {
                CN_DETECT_STANDALONE_MASTER,         MXS_MODULE_PARAM_BOOL,   "true"
            },
            {
                CN_FAILCOUNT,                        MXS_MODULE_PARAM_COUNT,  "5"
            },
            {
                "allow_cluster_recovery",            MXS_MODULE_PARAM_BOOL,   "true",
                MXS_MODULE_OPT_DEPRECATED
            },
            {
                "ignore_external_masters",           MXS_MODULE_PARAM_BOOL,   "false"
            },
            {
                CN_AUTO_FAILOVER,                    MXS_MODULE_PARAM_BOOL,   "false"
            },
            {
                CN_FAILOVER_TIMEOUT,                 MXS_MODULE_PARAM_COUNT,  "90"
            },
            {
                CN_SWITCHOVER_TIMEOUT,               MXS_MODULE_PARAM_COUNT,  "90"
            },
            {
                CN_REPLICATION_USER,                 MXS_MODULE_PARAM_STRING
            },
            {
                CN_REPLICATION_PASSWORD,             MXS_MODULE_PARAM_STRING
            },
            {
                CN_VERIFY_MASTER_FAILURE,            MXS_MODULE_PARAM_BOOL,   "true"
            },
            {
                CN_MASTER_FAILURE_TIMEOUT,           MXS_MODULE_PARAM_COUNT,  "10"
            },
            {
                CN_AUTO_REJOIN,                      MXS_MODULE_PARAM_BOOL,   "false"
            },
            {
                CN_ENFORCE_READONLY,                 MXS_MODULE_PARAM_BOOL,   "false"
            },
            {
                CN_NO_PROMOTE_SERVERS,               MXS_MODULE_PARAM_SERVERLIST
            },
            {
                CN_PROMOTION_SQL_FILE,               MXS_MODULE_PARAM_PATH
            },
            {
                CN_DEMOTION_SQL_FILE,                MXS_MODULE_PARAM_PATH
            },
            {
                CN_SWITCHOVER_ON_LOW_DISK_SPACE,     MXS_MODULE_PARAM_BOOL,   "false"
            },
            {
                CN_MAINTENANCE_ON_LOW_DISK_SPACE,    MXS_MODULE_PARAM_BOOL,   "true"
            },
            {
                CN_HANDLE_EVENTS,                    MXS_MODULE_PARAM_BOOL,   "true"
            },
            {
                CN_ASSUME_UNIQUE_HOSTNAMES,         MXS_MODULE_PARAM_BOOL,    "true"
            },
            {MXS_END_MODULE_PARAMS}
        }
    };
    return &info;
}<|MERGE_RESOLUTION|>--- conflicted
+++ resolved
@@ -187,11 +187,6 @@
  */
 bool MariaDBMonitor::configure(const MXS_CONFIG_PARAMETER* params)
 {
-<<<<<<< HEAD
-    /* Reset all monitored state info. The server dependent values must be reset as servers could have been
-     * added, removed and modified. */
-    reset_server_info();
-
     m_detect_stale_master = params->get_bool("detect_stale_master");
     m_detect_stale_slave = params->get_bool("detect_stale_slave");
     m_ignore_external_masters = params->get_bool("ignore_external_masters");
@@ -210,26 +205,6 @@
     m_switchover_on_low_disk_space = params->get_bool(CN_SWITCHOVER_ON_LOW_DISK_SPACE);
     m_maintenance_on_low_disk_space = params->get_bool(CN_MAINTENANCE_ON_LOW_DISK_SPACE);
     m_handle_event_scheduler = params->get_bool(CN_HANDLE_EVENTS);
-=======
-    m_detect_stale_master = config_get_bool(params, "detect_stale_master");
-    m_detect_stale_slave = config_get_bool(params, "detect_stale_slave");
-    m_ignore_external_masters = config_get_bool(params, "ignore_external_masters");
-    m_detect_standalone_master = config_get_bool(params, CN_DETECT_STANDALONE_MASTER);
-    m_assume_unique_hostnames = config_get_bool(params, CN_ASSUME_UNIQUE_HOSTNAMES);
-    m_failcount = config_get_integer(params, CN_FAILCOUNT);
-    m_failover_timeout = config_get_integer(params, CN_FAILOVER_TIMEOUT);
-    m_switchover_timeout = config_get_integer(params, CN_SWITCHOVER_TIMEOUT);
-    m_auto_failover = config_get_bool(params, CN_AUTO_FAILOVER);
-    m_auto_rejoin = config_get_bool(params, CN_AUTO_REJOIN);
-    m_enforce_read_only_slaves = config_get_bool(params, CN_ENFORCE_READONLY);
-    m_verify_master_failure = config_get_bool(params, CN_VERIFY_MASTER_FAILURE);
-    m_master_failure_timeout = config_get_integer(params, CN_MASTER_FAILURE_TIMEOUT);
-    m_promote_sql_file = config_get_string(params, CN_PROMOTION_SQL_FILE);
-    m_demote_sql_file = config_get_string(params, CN_DEMOTION_SQL_FILE);
-    m_switchover_on_low_disk_space = config_get_bool(params, CN_SWITCHOVER_ON_LOW_DISK_SPACE);
-    m_maintenance_on_low_disk_space = config_get_bool(params, CN_MAINTENANCE_ON_LOW_DISK_SPACE);
-    m_handle_event_scheduler = config_get_bool(params, CN_HANDLE_EVENTS);
->>>>>>> 6332f087
 
     /* Reset all monitored state info. The server dependent values must be reset as servers could have been
      * added, removed and modified. */
