--- conflicted
+++ resolved
@@ -84,12 +84,8 @@
 	NULL,
 	NULL, 
 	NULL, 
-<<<<<<< HEAD
 	NULL,
 	disableMasterFailback
-=======
-	NULL
->>>>>>> 3b982ae8
 };
 
 /**
