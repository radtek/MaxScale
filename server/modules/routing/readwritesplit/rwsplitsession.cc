--- conflicted
+++ resolved
@@ -16,12 +16,8 @@
 #include <cmath>
 
 #include <maxscale/modutil.hh>
-<<<<<<< HEAD
 #include <maxscale/poll.hh>
-=======
-#include <maxscale/poll.h>
 #include <maxscale/clock.h>
->>>>>>> 0859f3ca
 
 using namespace maxscale;
 
