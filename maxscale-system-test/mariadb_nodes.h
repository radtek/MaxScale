--- conflicted
+++ resolved
@@ -477,10 +477,9 @@
      */
     void replicate_from(int slave, int master, const char* type = "current_pos");
 
-<<<<<<< HEAD
     // Replicates from a host and a port instead of a known server
     void replicate_from(int slave, const std::string& host, uint16_t port, const char* type = "current_pos");
-=======
+
     /**
      * @brief limit_nodes Restart replication for only new_N nodes
      * @param new_N new number of nodes in replication
@@ -503,7 +502,6 @@
      * @brief cnf_server_name Prefix for backend server name ('server', 'gserver')
      */
     std::string cnf_server_name;
->>>>>>> b972d88b
 
 private:
 
